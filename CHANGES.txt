--- conflicted
+++ resolved
@@ -1,5 +1,4 @@
-<<<<<<< HEAD
-﻿NUnit 3.6.1 - February 26, 2017
+NUnit 3.6.1 - February 26, 2017
 
 This is a hotfix release of the framework that addresses critical issues found in
 the 3.6 release.
@@ -13,9 +12,6 @@
  * 2043 Regression in 3.6.0 when catching AssertionException
 
 NUnit 3.6 - January 9, 2017
-=======
-﻿NUnit 3.6 - January 9, 2017
->>>>>>> 5ffe387b
 
 This release of the framework no longer includes builds for Compact Framework or
 for SilverLight, but adds a .NET Standard 1.6 build. If anyone still using
