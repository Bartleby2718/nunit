# Building NUnit 3.0

<<<<<<< HEAD
NUnit 3.0 consists of three separate layers: the Framework, the Engine and the Console Runner. 
The source code is kept in two GitHub repositories at http://github.com/nunit/nunit and
http://github.com/nunit/nunit-console.
=======
NUnit 3.0 consists of three separate layers: the Framework, the Engine and the Console Runner.
The source code is kept in a single GitHub repository at http://github.com/nunit/nunit.git.

Note that assemblies in one layer must not reference those in any other layer, except as follows:
 * The console runner references the nunit.engine.api assembly, but not the nunit.engine assembly.
 * Tests in any layer reference nunit.framework.
Developers should make sure not to introduce any other references.
>>>>>>> 311d8253

There are two ways to build NUnit: using the solution file in an IDE or through the build script.

## Solution Build

<<<<<<< HEAD
The framework is built using a single Visual Studio solution (nunit.sln on Windows 
=======
All three layers are built together using a single Visual Studio solution (nunit.sln on Windows
>>>>>>> 311d8253
and nunit.linux.sln on Linux), which may be built with Visual Studio 2012+, SharpDevelop.
or MonoDevelop.

The solutions all place their output in a common bin directory. Console runner and engine
components are placed directly in the bin directory while framework components end up in
subdirectories net-2.0, net-3.5, net4.0, net4.5 and portable. Future platform
builds will cause new subdirectories to be created.

## Build Script

We use **Cake** (http://cakebuild.net) to build NUnit for distribution. The primary script that controls
building, running tests and packaging is build.cake. We modify build.cake when we need to add new
targets or change the way the build is done. Normally build.cake is not invoked directly but through
build.ps1 (on Windows) or build.sh (on Linux). These two scripts are provided by the Cake project
and ensure that Cake is properly installed before trying to run the cake script. This helps the
build to work on CI servers using newly created agents to run the build and we generally run it
the same way on our own machines.

The build shell script and build.cmd script are provided as an easy way to run the above commands.
In addition to passing their arguments through to build.cake, they can supply added arguments
through the CAKE_ARGS environment variable. The rest of this document will assume use of these commands.

There is one case in which use of the CAKE_ARGS environment variable will be essential, if not necessary.
If you are running builds on a 32-bit Windows system, you must always supply the -Experimental argument
to the build. Use set CAKE_ARGS=-Experimental to ensure this is always done and avoid having to type
it out each time.

Key arguments to build.cmd / build:
 * -Target, -t <task>                 The task to run - see below.
 * -Configuration, -c [Release|Debug] The configuration to use (default is Release)
 * -ShowDescription                   Shows all of the build tasks and their descriptions
 * -Experimental, -e                  Use the experimental build of Roslyn

The build.cake script contains a large number of interdependent tasks. The most
important top-level tasks to use are listed here:

```
 * Build               Builds everything. This is the default if no target is given.
 * Rebuild             Cleans the output directory and builds everything
 * Test                Runs all tests. Dependent on Build.
 * TestAllFrameworks   Runs all framework tests. Dependent on Build.
 * Test45              Tests the 4.5 framework without building first.
 * Test40              Tests the 4.0 framework without building first.
 * Test35              Tests the 3.5 framework without building first.
 * Test20              Tests the 2.0 framework without building first.
 * TestPortable        Tests the portable framework without building first.
 * Package             Creates all packages without building first. See Note below.
```

For a full list of tasks, run `build.cmd -ShowDescription`.

### Notes:
 1. By design, the Package target does not depend on Build. This is to allow re-packaging
    when necessary without changing the binaries themselves. Of course, this means that
    you have to be very careful that the build is up to date before packaging.

<<<<<<< HEAD
 2. For additional targets, refer to the build.cake script itself.
=======
 2. If the compact framework or Silverlight SDK are not installed on a machine, the relevant
    building and testing tasks are skipped and a warning is issued.

 3. For additional targets, refer to the build.cake script itself.
>>>>>>> 311d8253
<|MERGE_RESOLUTION|>--- conflicted
+++ resolved
@@ -1,28 +1,14 @@
 # Building NUnit 3.0
 
-<<<<<<< HEAD
-NUnit 3.0 consists of three separate layers: the Framework, the Engine and the Console Runner. 
+NUnit 3.0 consists of three separate layers: the Framework, the Engine and the Console Runner.
 The source code is kept in two GitHub repositories at http://github.com/nunit/nunit and
 http://github.com/nunit/nunit-console.
-=======
-NUnit 3.0 consists of three separate layers: the Framework, the Engine and the Console Runner.
-The source code is kept in a single GitHub repository at http://github.com/nunit/nunit.git.
-
-Note that assemblies in one layer must not reference those in any other layer, except as follows:
- * The console runner references the nunit.engine.api assembly, but not the nunit.engine assembly.
- * Tests in any layer reference nunit.framework.
-Developers should make sure not to introduce any other references.
->>>>>>> 311d8253
 
 There are two ways to build NUnit: using the solution file in an IDE or through the build script.
 
 ## Solution Build
 
-<<<<<<< HEAD
-The framework is built using a single Visual Studio solution (nunit.sln on Windows 
-=======
-All three layers are built together using a single Visual Studio solution (nunit.sln on Windows
->>>>>>> 311d8253
+The framework is built using a single Visual Studio solution (nunit.sln on Windows
 and nunit.linux.sln on Linux), which may be built with Visual Studio 2012+, SharpDevelop.
 or MonoDevelop.
 
@@ -79,11 +65,4 @@
     when necessary without changing the binaries themselves. Of course, this means that
     you have to be very careful that the build is up to date before packaging.
 
-<<<<<<< HEAD
- 2. For additional targets, refer to the build.cake script itself.
-=======
- 2. If the compact framework or Silverlight SDK are not installed on a machine, the relevant
-    building and testing tasks are skipped and a warning is issued.
-
- 3. For additional targets, refer to the build.cake script itself.
->>>>>>> 311d8253
+ 2. For additional targets, refer to the build.cake script itself.