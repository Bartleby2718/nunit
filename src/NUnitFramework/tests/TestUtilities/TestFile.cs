--- conflicted
+++ resolved
@@ -1,7 +1,4 @@
-<<<<<<< HEAD
-﻿#if !SILVERLIGHT
-=======
->>>>>>> 809d35ef
+#if !SILVERLIGHT && !PORTABLE
 using System;
 using System.Collections.Generic;
 using System.IO;
