// Copyright (c) Charlie Poole, Rob Prouse and Contributors. MIT License - see LICENSE.txt

using System;
using System.Collections;
using System.Collections.Generic;
using System.Globalization;
using System.IO.Compression;
using System.IO;
using System.Linq;
using System.Text;

using NUnit.Framework.Constraints;
using NUnit.Framework.Internal;
using NUnit.Framework.Tests.TestUtilities.Comparers;

namespace NUnit.Framework.Tests.Constraints
{
    [TestFixture]
    public class EqualConstraintTests : ConstraintTestBase
    {
        protected override Constraint TheConstraint { get; } = new EqualConstraint(4);

        [SetUp]
        public void SetUp()
        {
            ExpectedDescription = "4";
            StringRepresentation = "<equal 4>";
        }

#pragma warning disable IDE0052 // Remove unread private members
        private static readonly object[] SuccessData = new object[] { 4, 4.0f, 4.0d, 4.0000m };
        private static readonly object[] FailureData = new object[]
        {
            new TestCaseData(5, "5"),
            new TestCaseData(null, "null"),
            new TestCaseData("Hello", "\"Hello\""),
            new TestCaseData(double.NaN, double.NaN.ToString()),
            new TestCaseData(double.PositiveInfinity, double.PositiveInfinity.ToString())
        };
#pragma warning restore IDE0052 // Remove unread private members

        [Test]
        public void Complex_PassesEquality()
        {
            Assert.That(new System.Numerics.Complex(1, 100), Is.EqualTo(new System.Numerics.Complex(1, 100)));
        }

        #region StringEquality
        [Test]
        public void RespectsCultureWhenCaseIgnored()
        {
            var constraint = new EqualConstraint("r\u00E9sum\u00E9").IgnoreCase;

            var result = constraint.ApplyTo("re\u0301sume\u0301");

            Assert.That(result.IsSuccess, Is.True);
        }

        [Test]
        public void DoesntRespectCultureWhenCasingMatters()
        {
            var constraint = new EqualConstraint("r\u00E9sum\u00E9");

            var result = constraint.ApplyTo("re\u0301sume\u0301");

            Assert.That(result.IsSuccess, Is.False);
        }

        [Test]
        public void IgnoreWhiteSpace()
        {
            var constraint = new EqualConstraint("Hello World").IgnoreWhiteSpace;

            var result = constraint.ApplyTo("Hello\tWorld");

            Assert.That(result.IsSuccess, Is.True);
        }

        [Test]
        public void ExtendedIgnoreWhiteSpaceExample()
        {
            const string prettyJson = """
                "persons":[
                  {
                    "name": "John",
                    "surname": "Smith"
                  },
                  {
                    "name": "Jane",
                    "surname": "Doe"
                  }
                ]
                """;
            const string condensedJson = """
                "persons":[{"name":"John","surname":"Smith"},{"name": "Jane","surname": "Doe"}]
                """;

            Assert.That(condensedJson, Is.Not.EqualTo(prettyJson));
            Assert.That(condensedJson, Is.EqualTo(prettyJson).IgnoreWhiteSpace);
        }

        [Test]
        public void IgnoreWhiteSpaceFail()
        {
            var constraint = new EqualConstraint("Hello World").IgnoreWhiteSpace;

            var result = constraint.ApplyTo("Hello Universe");

            Assert.That(result.IsSuccess, Is.False);
        }

        [Test]
        public void IgnoreWhiteSpaceAndIgnoreCase()
        {
            var constraint = new EqualConstraint("Hello World").IgnoreWhiteSpace.IgnoreCase;

            var result = constraint.ApplyTo("hello\r\nworld\r\n");

            Assert.That(result.IsSuccess, Is.True);
        }

        [Test]
        public void Bug524CharIntWithoutOverload()
        {
            char c = '\u0000';
            Assert.That(c, Is.EqualTo(0));
        }

        #endregion

        #region StreamEquality

        public class StreamEquality
        {
            private const string HelloString = "Greetings";
            private const string GoodbyeString = "GoodByte!";

            [Test]
            public void UnSeekableActualStreamEqual()
            {
                using var expectedStream = new MemoryStream(Encoding.UTF8.GetBytes(HelloString));

                using var actualArchive = CreateZipArchive(HelloString);
                ZipArchiveEntry entry = actualArchive.Entries[0];

                using Stream entryStream = entry.Open(); // an archive in read mode returns a DeflateStream, which is un-seekable
                Assert.That(entryStream, Is.EqualTo(expectedStream));
            }

            [Test]
            public void UnSeekableActualStreamUnequal()
            {
                using var expectedStream = new MemoryStream(Encoding.UTF8.GetBytes(HelloString));

                using var actualArchive = CreateZipArchive(GoodbyeString);
                ZipArchiveEntry entry = actualArchive.Entries[0];

                using Stream entryStream = entry.Open(); // an archive in read mode returns a DeflateStream, which is un-seekable
                Assert.That(entryStream, Is.Not.EqualTo(expectedStream));
            }

            [Test]
            public void UnSeekableExpectedStreamEqual()
            {
                using var actualStream = new MemoryStream(Encoding.UTF8.GetBytes(HelloString));

                using var actualArchive = CreateZipArchive(HelloString);
                ZipArchiveEntry entry = actualArchive.Entries[0];

                using Stream expectedStream = entry.Open(); // an archive in read mode returns a DeflateStream, which is un-seekable
                Assert.That(actualStream, Is.EqualTo(expectedStream));
            }

            [Test]
            public void UnSeekableExpectedStreamUnequal()
            {
                using var actualStream = new MemoryStream(Encoding.UTF8.GetBytes(HelloString));

                using var actualArchive = CreateZipArchive(GoodbyeString);
                ZipArchiveEntry entry = actualArchive.Entries[0];

                using Stream expectedStream = entry.Open(); // an archive in read mode returns a DeflateStream, which is un-seekable
                Assert.That(actualStream, Is.Not.EqualTo(expectedStream));
            }

            [Test]
            public void UnSeekableActualAndExpectedStreamsEqual()
            {
                using var expectedArchive = CreateZipArchive(HelloString);
                ZipArchiveEntry expectedEntry = expectedArchive.Entries[0];
                using Stream expectedStream = expectedEntry.Open();

                using var actualArchive = CreateZipArchive(HelloString);
                ZipArchiveEntry actualEntry = actualArchive.Entries[0];
                using Stream actualStream = expectedEntry.Open();

                Assert.That(actualStream, Is.EqualTo(expectedStream));
            }

            [Test]
            public void UnSeekableActualAndExpectedStreamsUnequal()
            {
                using var expectedArchive = CreateZipArchive(HelloString);
                ZipArchiveEntry expectedEntry = expectedArchive.Entries[0];
                using Stream expectedStream = expectedEntry.Open();

                using var actualArchive = CreateZipArchive(GoodbyeString);
                ZipArchiveEntry actualEntry = actualArchive.Entries[0];
                using Stream actualStream = actualEntry.Open();

                Assert.That(expectedStream, Is.Not.EqualTo(actualStream));
            }

            [Test]
            public void UnSeekableLargeActualStreamEqual()
            {
                // This creates a string that exceeds 4096 bytes for the StreamsComparer loop.
                string streamValue = string.Concat(Enumerable.Repeat("Greetings from a stream that is from the other side!", 100));

                using var expectedStream = new MemoryStream(Encoding.UTF8.GetBytes(streamValue));

                using var actualArchive = CreateZipArchive(streamValue);
                ZipArchiveEntry entry = actualArchive.Entries[0];

                using Stream entryStream = entry.Open();
                Assert.That(entryStream, Is.EqualTo(expectedStream));
            }

            [Test]
            public void UnSeekableLargeActualStreamUnequal()
            {
                // This creates a string that exceeds 4096 bytes for the StreamsComparer loop.
                string streamValue = string.Concat(Enumerable.Repeat("Greetings from a stream that is from the other side!", 100));

                string unequalStream = string.Concat(streamValue, "Some extra difference at the end.");

                using var expectedStream = new MemoryStream(Encoding.UTF8.GetBytes(streamValue));

                using var actualArchive = CreateZipArchive(unequalStream);
                ZipArchiveEntry entry = actualArchive.Entries[0];

                using Stream entryStream = entry.Open();
                Assert.That(entryStream, Is.Not.EqualTo(expectedStream));
            }

            [Test]
<<<<<<< HEAD
            public void ShortReadingMemoryStream_AssertErrorMessageFailurePointIsCorrect()
            {
                var unequalStream = HelloString.Remove(HelloString.Length - 1, 1) + ".";

                using var expectedStream = new ShortReadingMemoryStream(Encoding.UTF8.GetBytes(HelloString));

                using var entryStream = new ShortReadingMemoryStream(Encoding.UTF8.GetBytes(unequalStream));

                var ex = Assert.Throws<AssertionException>(() => Assert.That(entryStream, Is.EqualTo(expectedStream)));

                Assert.That(ex?.Message, Does.Contain("Stream lengths are both 9. Streams differ at offset 8."));
=======
            public void SeekableEmptyStreamEqual()
            {
                using var expectedStream = new MemoryStream(Encoding.UTF8.GetBytes(string.Empty));

                using var actualStream = new MemoryStream(Encoding.UTF8.GetBytes(string.Empty));

                Assert.That(actualStream, Is.EqualTo(expectedStream));
>>>>>>> 4fa83961
            }

            private static ZipArchive CreateZipArchive(string content)
            {
                var archiveContents = new MemoryStream();
                using (var archive = new ZipArchive(archiveContents, ZipArchiveMode.Create, leaveOpen: true))
                {
                    ZipArchiveEntry demoFile = archive.CreateEntry($"{content} entry");

                    using Stream entryStream = demoFile.Open();

                    using var entryFs = new StreamWriter(entryStream);
                    entryFs.Write(content);
                    entryFs.Flush();
                }

                return new ZipArchive(archiveContents, ZipArchiveMode.Read, leaveOpen: false);
            }

            private class ShortReadingMemoryStream : MemoryStream
            {
                public ShortReadingMemoryStream(byte[] bytes) : base(bytes)
                {
                }

                public override int Read(byte[] buffer, int offset, int count)
                {
                    return base.Read(buffer, offset, 2);
                }
            }
        }

        #endregion

        #region DateTimeEquality

        public class DateTimeEquality
        {
            [Test]
            public void CanMatchDates()
            {
                DateTime expected = new DateTime(2007, 4, 1);
                DateTime actual = new DateTime(2007, 4, 1);
                Assert.That(actual, new EqualConstraint(expected));
            }

            [Test]
            public void CanMatchDatesWithinTimeSpan()
            {
                DateTime expected = new DateTime(2007, 4, 1, 13, 0, 0);
                DateTime actual = new DateTime(2007, 4, 1, 13, 1, 0);
                TimeSpan tolerance = TimeSpan.FromMinutes(5.0);
                Assert.That(actual, new EqualConstraint(expected).Within(tolerance));
            }

            [Test]
            public void CanMatchDatesWithinDays()
            {
                DateTime expected = new DateTime(2007, 4, 1, 13, 0, 0);
                DateTime actual = new DateTime(2007, 4, 4, 13, 0, 0);
                Assert.That(actual, new EqualConstraint(expected).Within(5).Days);
            }

            [Test]
            public void CanMatchDatesWithinHours()
            {
                DateTime expected = new DateTime(2007, 4, 1, 13, 0, 0);
                DateTime actual = new DateTime(2007, 4, 1, 16, 0, 0);
                Assert.That(actual, new EqualConstraint(expected).Within(5).Hours);
            }

            [Test]
            public void CanMatchUsingIsEqualToWithinTimeSpan()
            {
                DateTime expected = new DateTime(2007, 4, 1, 13, 0, 0);
                DateTime actual = new DateTime(2007, 4, 1, 13, 1, 0);
                Assert.That(actual, Is.EqualTo(expected).Within(TimeSpan.FromMinutes(2)));
            }

            [Test]
            public void CanMatchDatesWithinMinutes()
            {
                DateTime expected = new DateTime(2007, 4, 1, 13, 0, 0);
                DateTime actual = new DateTime(2007, 4, 1, 13, 1, 0);
                Assert.That(actual, new EqualConstraint(expected).Within(5).Minutes);
            }

            [Test]
            public void CanMatchTimeSpanWithinMinutes()
            {
                TimeSpan expected = new TimeSpan(10, 0, 0);
                TimeSpan actual = new TimeSpan(10, 2, 30);
                Assert.That(actual, new EqualConstraint(expected).Within(5).Minutes);
            }

            [Test]
            public void CanMatchDatesWithinSeconds()
            {
                DateTime expected = new DateTime(2007, 4, 1, 13, 0, 0);
                DateTime actual = new DateTime(2007, 4, 1, 13, 1, 0);
                Assert.That(actual, new EqualConstraint(expected).Within(300).Seconds);
            }

            [Test]
            public void CanMatchDatesWithinMilliseconds()
            {
                DateTime expected = new DateTime(2007, 4, 1, 13, 0, 0);
                DateTime actual = new DateTime(2007, 4, 1, 13, 1, 0);
                Assert.That(actual, new EqualConstraint(expected).Within(300_000).Milliseconds);
            }

            [Test]
            public void CanMatchDatesWithinTicks()
            {
                DateTime expected = new DateTime(2007, 4, 1, 13, 0, 0);
                DateTime actual = new DateTime(2007, 4, 1, 13, 1, 0);
                Assert.That(actual, new EqualConstraint(expected).Within(TimeSpan.TicksPerMinute * 5).Ticks);
            }

            [Test]
            public void ErrorIfDaysPrecedesWithin()
            {
                Assert.Throws<InvalidOperationException>(() => Assert.That(DateTime.Now, Is.EqualTo(DateTime.Now).Days.Within(5)));
            }

            [Test]
            public void ErrorIfHoursPrecedesWithin()
            {
                Assert.Throws<InvalidOperationException>(() => Assert.That(DateTime.Now, Is.EqualTo(DateTime.Now).Hours.Within(5)));
            }

            [Test]
            public void ErrorIfMinutesPrecedesWithin()
            {
                Assert.Throws<InvalidOperationException>(() => Assert.That(DateTime.Now, Is.EqualTo(DateTime.Now).Minutes.Within(5)));
            }

            [Test]
            public void ErrorIfSecondsPrecedesWithin()
            {
                Assert.Throws<InvalidOperationException>(() => Assert.That(DateTime.Now, Is.EqualTo(DateTime.Now).Seconds.Within(5)));
            }

            [Test]
            public void ErrorIfMillisecondsPrecedesWithin()
            {
                Assert.Throws<InvalidOperationException>(() => Assert.That(DateTime.Now, Is.EqualTo(DateTime.Now).Milliseconds.Within(5)));
            }

            [Test]
            public void ErrorIfTicksPrecedesWithin()
            {
                Assert.Throws<InvalidOperationException>(() => Assert.That(DateTime.Now, Is.EqualTo(DateTime.Now).Ticks.Within(5)));
            }
        }

        #endregion

        #region DateTimeOffsetEquality

        public class DateTimeOffsetShouldBeSame
        {
            [Datapoints]
            public static readonly DateTimeOffset[] SameDateTimeOffsets =
                {
                    new DateTimeOffset(new DateTime(2014, 1, 30, 12, 34, 56), new TimeSpan(6, 15, 0)),
                    new DateTimeOffset(new DateTime(2014, 1, 30, 9, 19, 56), new TimeSpan(3, 0, 0)),
                    new DateTimeOffset(new DateTime(2014, 1, 30, 9, 19, 56), new TimeSpan(3, 1, 0)),
                    new DateTimeOffset(new DateTime(2014, 1, 30, 9, 19, 55), new TimeSpan(3, 0, 0)),
                    new DateTimeOffset(new DateTime(2014, 1, 30, 9, 19, 55), new TimeSpan(3, 50, 0))
                };

            [Theory]
            public void PositiveEqualityTest(DateTimeOffset value1, DateTimeOffset value2)
            {
                Assume.That(value1 == value2);

                Assert.That(value1, Is.EqualTo(value2));
            }

            [Theory]
            public void NegativeEqualityTest(DateTimeOffset value1, DateTimeOffset value2)
            {
                Assume.That(value1 != value2);

                Assert.That(value1, Is.Not.EqualTo(value2));
            }

            [Theory]
            public void PositiveEqualityTestWithTolerance(DateTimeOffset value1, DateTimeOffset value2)
            {
                Assume.That((value1 - value2).Duration() <= new TimeSpan(0, 1, 0));

                Assert.That(value1, Is.EqualTo(value2).Within(1).Minutes);
            }

            [Theory]
            public void NegativeEqualityTestWithTolerance(DateTimeOffset value1, DateTimeOffset value2)
            {
                Assume.That((value1 - value2).Duration() > new TimeSpan(0, 1, 0));

                Assert.That(value1, Is.Not.EqualTo(value2).Within(1).Minutes);
            }

            [Theory]
            public void NegativeEqualityTestWithToleranceAndWithSameOffset(DateTimeOffset value1, DateTimeOffset value2)
            {
                Assume.That((value1 - value2).Duration() > new TimeSpan(0, 1, 0));

                Assert.That(value1, Is.Not.EqualTo(value2).Within(1).Minutes.WithSameOffset);
            }

            [Theory]
            public void PositiveEqualityTestWithToleranceAndWithSameOffset(DateTimeOffset value1, DateTimeOffset value2)
            {
                Assume.That((value1 - value2).Duration() <= new TimeSpan(0, 1, 0));
                Assume.That(value1.Offset == value2.Offset);

                Assert.That(value1, Is.EqualTo(value2).Within(1).Minutes.WithSameOffset);
            }

            [Theory]
            public void NegativeEqualityTestWithinToleranceAndWithSameOffset(DateTimeOffset value1, DateTimeOffset value2)
            {
                Assume.That((value1 - value2).Duration() <= new TimeSpan(0, 1, 0));
                Assume.That(value1.Offset != value2.Offset);

                Assert.That(value1, Is.Not.EqualTo(value2).Within(1).Minutes.WithSameOffset);
            }
        }

        public class DateTimeOffSetEquality
        {
            [Test]
            public void CanMatchDates()
            {
                var expected = new DateTimeOffset(new DateTime(2007, 4, 1));
                var actual = new DateTimeOffset(new DateTime(2007, 4, 1));
                Assert.That(actual, new EqualConstraint(expected));
            }

            [Test]
            public void CanMatchDatesWithinTimeSpan()
            {
                var expected = new DateTimeOffset(new DateTime(2007, 4, 1, 13, 0, 0));
                var actual = new DateTimeOffset(new DateTime(2007, 4, 1, 13, 1, 0));
                var tolerance = TimeSpan.FromMinutes(5.0);
                Assert.That(actual, new EqualConstraint(expected).Within(tolerance));
            }

            [Test]
            public void CanMatchDatesWithinDays()
            {
                var expected = new DateTimeOffset(new DateTime(2007, 4, 1, 13, 0, 0));
                var actual = new DateTimeOffset(new DateTime(2007, 4, 4, 13, 0, 0));
                Assert.That(actual, new EqualConstraint(expected).Within(5).Days);
            }

            [Test]
            public void CanMatchUsingIsEqualToWithinTimeSpan()
            {
                var expected = new DateTimeOffset(new DateTime(2007, 4, 1, 13, 0, 0));
                var actual = new DateTimeOffset(new DateTime(2007, 4, 1, 13, 1, 0));
                Assert.That(actual, Is.EqualTo(expected).Within(TimeSpan.FromMinutes(2)));
            }

            [Test]
            public void CanMatchDatesWithinMinutes()
            {
                var expected = new DateTimeOffset(new DateTime(2007, 4, 1, 13, 0, 0));
                var actual = new DateTimeOffset(new DateTime(2007, 4, 1, 13, 1, 0));
                Assert.That(actual, new EqualConstraint(expected).Within(5).Minutes);
            }

            [Test]
            public void CanMatchDatesWithinSeconds()
            {
                var expected = new DateTimeOffset(new DateTime(2007, 4, 1, 13, 0, 0));
                var actual = new DateTimeOffset(new DateTime(2007, 4, 1, 13, 1, 0));
                Assert.That(actual, new EqualConstraint(expected).Within(300).Seconds);
            }

            [Test]
            public void CanMatchDatesWithinMilliseconds()
            {
                var expected = new DateTimeOffset(new DateTime(2007, 4, 1, 13, 0, 0));
                var actual = new DateTimeOffset(new DateTime(2007, 4, 1, 13, 1, 0));
                Assert.That(actual, new EqualConstraint(expected).Within(300_000).Milliseconds);
            }

            [Test]
            public void CanMatchDatesWithinTicks()
            {
                var expected = new DateTimeOffset(new DateTime(2007, 4, 1, 13, 0, 0));
                var actual = new DateTimeOffset(new DateTime(2007, 4, 1, 13, 1, 0));
                Assert.That(actual, new EqualConstraint(expected).Within(TimeSpan.TicksPerMinute * 5).Ticks);
            }

            [Test]
            public void DTimeOffsetCanMatchDatesWithinHours()
            {
                var a = DateTimeOffset.Parse("2012-01-01T12:00Z");
                var b = DateTimeOffset.Parse("2012-01-01T12:01Z");
                Assert.That(a, Is.EqualTo(b).Within(TimeSpan.FromMinutes(2)));
            }

            [Test]
            public void FailsOnDateTimeOffsetOutsideOfTimeSpanTolerance()
            {
                var a = DateTimeOffset.Parse("2012-01-01T12:00Z");
                var b = DateTimeOffset.Parse("2012-01-01T12:01Z");
                var ex = Assert.Throws<AssertionException>(() => Assert.That(a, new EqualConstraint(b).Within(10).Seconds));
                Assert.That(ex?.Message, Does.Contain($"+/- {MsgUtils.FormatValue(TimeSpan.FromSeconds(10))}"));
                Assert.That(ex?.Message, Does.Contain($"{MsgUtils.FormatValue(TimeSpan.FromMinutes(1))}"));
            }
        }

        #endregion

        #region DictionaryEquality

        public class DictionaryEquality
        {
            [Test]
            public void CanMatchDictionaries_SameOrder()
            {
                Assert.That(new Dictionary<int, int> { { 0, 0 }, { 1, 1 }, { 2, 2 } }, Is.EqualTo(new Dictionary<int, int> { { 0, 0 }, { 1, 1 }, { 2, 2 } }));
            }

            [Test]
            public void CanMatchDictionaries_Failure()
            {
                Assert.Throws<AssertionException>(
                    () => Assert.That(new Dictionary<int, int> { { 0, 0 }, { 1, 5 }, { 2, 2 } }, Is.EqualTo(new Dictionary<int, int> { { 0, 0 }, { 1, 1 }, { 2, 2 } })));
            }

            [Test]
            public void CanMatchDictionaries_DifferentOrder()
            {
                Assert.That(new Dictionary<int, int> { { 0, 0 }, { 2, 2 }, { 1, 1 } }, Is.EqualTo(new Dictionary<int, int> { { 0, 0 }, { 1, 1 }, { 2, 2 } }));
            }

            [Test]
            public void CanMatchHashtables_SameOrder()
            {
                Assert.That(new Hashtable { { 0, 0 }, { 1, 1 }, { 2, 2 } }, Is.EqualTo(new Hashtable { { 0, 0 }, { 1, 1 }, { 2, 2 } }));
            }

            [Test]
            public void CanMatchHashtables_Failure()
            {
                Assert.Throws<AssertionException>(
                    () => Assert.That(new Hashtable { { 0, 0 }, { 1, 5 }, { 2, 2 } }, Is.EqualTo(new Hashtable { { 0, 0 }, { 1, 1 }, { 2, 2 } })));
            }

            [Test]
            public void CanMatchHashtables_DifferentOrder()
            {
                Assert.That(new Hashtable { { 0, 0 }, { 2, 2 }, { 1, 1 } }, Is.EqualTo(new Hashtable { { 0, 0 }, { 1, 1 }, { 2, 2 } }));
            }

            [Test]
            public void CanMatchHashtableWithDictionary()
            {
                Assert.That(new Dictionary<int, int> { { 0, 0 }, { 2, 2 }, { 1, 1 } }, Is.EqualTo(new Hashtable { { 0, 0 }, { 1, 1 }, { 2, 2 } }));
            }
        }

        #endregion

        #region FloatingPointEquality

        public class FloatingPointEquality
        {
            [TestCase(double.NaN)]
            [TestCase(double.PositiveInfinity)]
            [TestCase(double.NegativeInfinity)]
            [TestCase(float.NaN)]
            [TestCase(float.PositiveInfinity)]
            [TestCase(float.NegativeInfinity)]
            public void CanMatchSpecialFloatingPointValues(object value)
            {
                Assert.That(value, new EqualConstraint(value));
            }

            [TestCase(20000000000000004.0)]
            [TestCase(19999999999999996.0)]
            public void CanMatchDoublesWithUlpTolerance(object value)
            {
                Assert.That(value, new EqualConstraint(20000000000000000.0).Within(1).Ulps);
            }

            [TestCase(20000000000000008.0)]
            [TestCase(19999999999999992.0)]
            public void FailsOnDoublesOutsideOfUlpTolerance(object value)
            {
                var ex = Assert.Throws<AssertionException>(() => Assert.That(value, new EqualConstraint(20000000000000000.0).Within(1).Ulps));
                Assert.That(ex?.Message, Does.Contain("+/- 1 Ulps"));
            }

            [TestCase(19999998.0f)]
            [TestCase(20000002.0f)]
            public void CanMatchSinglesWithUlpTolerance(object value)
            {
                Assert.That(value, new EqualConstraint(20000000.0f).Within(1).Ulps);
            }

            [TestCase(19999996.0f)]
            [TestCase(20000004.0f)]
            public void FailsOnSinglesOutsideOfUlpTolerance(object value)
            {
                var ex = Assert.Throws<AssertionException>(() => Assert.That(value, new EqualConstraint(20000000.0f).Within(1).Ulps));
                Assert.That(ex?.Message, Does.Contain("+/- 1 Ulps"));
            }

            [TestCase(9500.0)]
            [TestCase(10000.0)]
            [TestCase(10500.0)]
            public void CanMatchDoublesWithRelativeTolerance(object value)
            {
                Assert.That(value, new EqualConstraint(10000.0).Within(10.0).Percent);
            }

            [TestCase(8500.0)]
            [TestCase(11500.0)]
            public void FailsOnDoublesOutsideOfRelativeTolerance(object value)
            {
                var ex = Assert.Throws<AssertionException>(() => Assert.That(value, new EqualConstraint(10000.0).Within(10.0).Percent));
                Assert.That(ex?.Message, Does.Contain("+/- 10.0d Percent"));
                var expectedPercentDiff = (10000 - (double)value) / 100;
                Assert.That(ex?.Message, Does.Contain($"{MsgUtils.FormatValue(expectedPercentDiff)} Percent"));
            }

            [TestCase(9500.0f)]
            [TestCase(10000.0f)]
            [TestCase(10500.0f)]
            public void CanMatchSinglesWithRelativeTolerance(object value)
            {
                Assert.That(value, new EqualConstraint(10000.0f).Within(10.0f).Percent);
            }

            [TestCase(8500.0f)]
            [TestCase(11500.0f)]
            public void FailsOnSinglesOutsideOfRelativeTolerance(object value)
            {
                var ex = Assert.Throws<AssertionException>(() => Assert.That(value, new EqualConstraint(10000.0f).Within(10.0f).Percent));
                Assert.That(ex?.Message, Does.Contain("+/- 10.0f Percent"));
                double expectedPercentDiff = (10000 - (float)value) / 100;
                Assert.That(ex?.Message, Does.Contain($"{MsgUtils.FormatValue(expectedPercentDiff)} Percent"));
            }

            [TestCase(1.21)]
            [TestCase(1.19)]
            public void FailsOnDoublesOutsideOfAbsoluteTolerance(object value)
            {
                const double tolerance = 0.001;
                var ex = Assert.Throws<AssertionException>(() => Assert.That(value, new EqualConstraint(1.2).Within(tolerance)));
                Assert.That(ex?.Message, Does.Contain($"+/- {MsgUtils.FormatValue(tolerance)}"));
                var expectedAbsoluteDiff = 1.2 - (double)value;
                Assert.That(ex?.Message, Does.Contain($"{MsgUtils.FormatValue(expectedAbsoluteDiff)}"));
            }

            /// <summary>Applies both the Percent and Ulps modifiers to cause an exception</summary>
            [Test]
            public void ErrorWithPercentAndUlpsToleranceModes()
            {
                Assert.Throws<InvalidOperationException>(() =>
                {
                    var shouldFail = new EqualConstraint(100.0f).Within(10.0f).Percent.Ulps;
                });
            }

            /// <summary>Applies both the Ulps and Percent modifiers to cause an exception</summary>
            [Test]
            public void ErrorWithUlpsAndPercentToleranceModes()
            {
                Assert.Throws<InvalidOperationException>(() =>
                {
                    EqualConstraint shouldFail = new EqualConstraint(100.0f).Within(10.0f).Ulps.Percent;
                });
            }

            [Test]
            public void ErrorIfPercentPrecedesWithin()
            {
                Assert.Throws<InvalidOperationException>(() => Assert.That(1010, Is.EqualTo(1000).Percent.Within(5)));
            }

            [Test]
            public void ErrorIfUlpsPrecedesWithin()
            {
                Assert.Throws<InvalidOperationException>(() => Assert.That(1010.0, Is.EqualTo(1000.0).Ulps.Within(5)));
            }

            [TestCase(1000, 1010)]
            [TestCase(1000U, 1010U)]
            [TestCase(1000L, 1010L)]
            [TestCase(1000UL, 1010UL)]
            public void ErrorIfUlpsIsUsedOnIntegralType(object x, object y)
            {
                Assert.Throws<InvalidOperationException>(() => Assert.That(y, Is.EqualTo(x).Within(2).Ulps));
            }

            [Test]
            public void ErrorIfUlpsIsUsedOnDecimal()
            {
                Assert.Throws<InvalidOperationException>(() => Assert.That(100m, Is.EqualTo(100m).Within(2).Ulps));
            }

            [Test]
            public void CanMatchNegativeZeroToZeroForDoubles()
            {
                Assert.Multiple(() =>
                {
                    Assert.That(0d, Is.EqualTo(-0d).Within(1).Ulps);
                    Assert.That(-0d, Is.EqualTo(0d).Within(1).Ulps);
                });
            }

            [Test]
            public void CanMatchNegativeZeroToZeroForFloats()
            {
                Assert.Multiple(() =>
                {
                    Assert.That(0f, Is.EqualTo(-0f).Within(1).Ulps);
                    Assert.That(-0f, Is.EqualTo(0f).Within(1).Ulps);
                });
            }
        }

        #endregion

        #region ObjectEquality

        public class ObjectEquality
        {
            [Test]
            public void CompareObjectsWithToleranceAsserts()
            {
                Assert.Throws<NotSupportedException>(() => Assert.That("abc", new EqualConstraint("abcd").Within(1)));
            }
        }

        #endregion

        #region UsingModifier

        public class UsingModifier
        {
            [Test]
            public void UsesProvidedIComparer()
            {
                var comparer = new ObjectComparer();
                Assert.Multiple(() =>
                {
                    Assert.That(2 + 2, Is.EqualTo(4).Using(comparer));
                    Assert.That(comparer.WasCalled, "Comparer was not called");
                });
            }

            [Test]
            public void CanCompareUncomparableTypes()
            {
#pragma warning disable NUnit2021 // Incompatible types for EqualTo constraint
                Assert.That(2 + 2, Is.Not.EqualTo("4"));
#pragma warning restore NUnit2021 // Incompatible types for EqualTo constraint
                var comparer = new ConvertibleComparer();
                Assert.That(2 + 2, Is.EqualTo("4").Using(comparer));
            }

            [Test]
            public void UsesProvidedEqualityComparer()
            {
                var comparer = new ObjectEqualityComparer();
                Assert.Multiple(() =>
                {
                    Assert.That(2 + 2, Is.EqualTo(4).Using(comparer));
                    Assert.That(comparer.Called, "Comparer was not called");
                });
            }

            [Test]
            public void UsesProvidedEqualityComparerForExpectedIsString()
            {
                var comparer = new ObjectToStringEqualityComparer();
                Assert.Multiple(() =>
                {
                    Assert.That(4, Is.EqualTo("4").Using(comparer));
                    Assert.That(comparer.WasCalled, "Comparer was not called");
                });
            }

            [Test]
            public void UsesProvidedEqualityComparerForActualIsString()
            {
                var comparer = new ObjectToStringEqualityComparer();
                Assert.Multiple(() =>
                {
                    Assert.That("4", Is.EqualTo(4).Using(comparer));
                    Assert.That(comparer.WasCalled, "Comparer was not called");
                });
            }

            [Test]
            public void UsesProvidedComparerForExpectedIsString()
            {
                var comparer = new ObjectToStringComparer();
                Assert.Multiple(() =>
                {
                    Assert.That(4, Is.EqualTo("4").Using(comparer));
                    Assert.That(comparer.WasCalled, "Comparer was not called");
                });
            }

            [Test]
            public void UsesProvidedComparerForActualIsString()
            {
                var comparer = new ObjectToStringComparer();
                Assert.Multiple(() =>
                {
                    Assert.That("4", Is.EqualTo(4).Using(comparer));
                    Assert.That(comparer.WasCalled, "Comparer was not called");
                });
            }

            [Test]
            public void UsesProvidedGenericEqualityComparer()
            {
                var comparer = new GenericEqualityComparer<int>();
                Assert.Multiple(() =>
                {
                    Assert.That(2 + 2, Is.EqualTo(4).Using(comparer));
                    Assert.That(comparer.WasCalled, "Comparer was not called");
                });
            }

            [Test]
            public void UsesProvidedGenericComparer()
            {
                var comparer = new GenericComparer<int>();
                Assert.Multiple(() =>
                {
                    Assert.That(2 + 2, Is.EqualTo(4).Using(comparer));
                    Assert.That(comparer.WasCalled, "Comparer was not called");
                });
            }

            [Test]
            public void UsesProvidedGenericComparison()
            {
                var comparer = new GenericComparison<int>();
                Assert.Multiple(() =>
                {
                    Assert.That(2 + 2, Is.EqualTo(4).Using(comparer.Delegate));
                    Assert.That(comparer.WasCalled, "Comparer was not called");
                });
            }

            [Test]
            public void UsesProvidedGenericEqualityComparison()
            {
                var comparer = new GenericEqualityComparison<int>();
                Assert.Multiple(() =>
                {
                    Assert.That(2 + 2, Is.EqualTo(4).Using<int>(comparer.Delegate));
                    Assert.That(comparer.WasCalled, "Comparer was not called");
                });
            }

            [Test]
            public void UsesBooleanReturningDelegate()
            {
                Assert.That(2 + 2, Is.EqualTo(4).Using<int>((x, y) => x.Equals(y)));
            }

            [Test]
            public void UsesProvidedLambda_IntArgs()
            {
                Assert.That(2 + 2, Is.EqualTo(4).Using<int>((x, y) => x.CompareTo(y)));
            }

            [Test, SetCulture("en-US")]
            public void UsesProvidedLambda_StringArgs()
            {
                Assert.That("hello", Is.EqualTo("HELLO").Using<string>((x, y) => StringUtil.Compare(x, y, true)));
            }

            [Test]
            public void UsesProvidedListComparer()
            {
                var list1 = new List<int>() { 2, 3 };
                var list2 = new List<int>() { 3, 4 };

                var list11 = new List<List<int>>() { list1 };
                var list22 = new List<List<int>>() { list2 };
                var comparer = new IntListEqualComparer();

                Assert.That(list11, new CollectionEquivalentConstraint(list22).Using(comparer));
            }

            public class IntListEqualComparer : IEqualityComparer<List<int>>
            {
                public bool Equals(List<int>? x, List<int>? y)
                {
                    if (ReferenceEquals(x, y))
                        return true;
                    if (x is null || y is null)
                        return false;

                    return x.Count == y.Count;
                }

                public int GetHashCode(List<int> obj)
                {
                    return obj.Count.GetHashCode();
                }
            }

            [Test]
            public void UsesProvidedArrayComparer()
            {
                var array1 = new[] { 2, 3 };
                var array2 = new[] { 3, 4 };

                var list11 = new List<int[]>() { array1 };
                var list22 = new List<int[]>() { array2 };
                var comparer = new IntArrayEqualComparer();

                Assert.That(list11, new CollectionEquivalentConstraint(list22).Using(comparer));
            }

            public class IntArrayEqualComparer : IEqualityComparer<int[]>
            {
                public bool Equals(int[]? x, int[]? y)
                {
                    if (ReferenceEquals(x, y))
                        return true;
                    if (x is null || y is null)
                        return false;

                    return x.Length == y.Length;
                }

                public int GetHashCode(int[] obj)
                {
                    return obj.Length.GetHashCode();
                }
            }

            [Test]
            public void HasMemberHonorsUsingWhenCollectionsAreOfDifferentTypes()
            {
                ICollection strings = new List<string> { "1", "2", "3" };
                Assert.That(strings, Has.Member(2).Using<string, int>((s, i) => i.ToString() == s));
            }

            [Test, SetCulture("en-US")]
            public void UsesProvidedPredicateForItemComparison()
            {
                var expected = new[] { "yeti", "łysy", "rysiu" };
                var actual = new[] { "YETI", "Łysy", "RySiU" };

                Assert.That(actual, Is.EqualTo(expected).Using<string>((x, y) => StringUtil.StringsEqual(x, y, true)));
            }

            [Test]
            public void UsesProvidedPredicateForItemComparisonDifferentTypes()
            {
                var expected = new[] { 1, 2, 3 };
                var actual = new[] { "1", "2", "3" };

                Assert.That(actual, Is.EqualTo(expected).Using<string, int>((s, i) => i.ToString() == s));
            }
        }

        #endregion

        #region TypeEqualityMessages
        private static readonly string NL = Environment.NewLine;
        private static IEnumerable DifferentTypeSameValueTestData
        {
            get
            {
                var ptr = new System.IntPtr(0);
                var exampleTestA = new ExampleTest.ClassA(0);
                var exampleTestB = new ExampleTest.ClassB(0);
                var clipTestA = new ExampleTest.Outer.Middle.Inner.Outer.Middle.Inner.Outer.Middle.Outer.Middle.Inner.Outer.Middle.Inner.Outer.Middle.Inner.Outer.Middle.Inner.Clip.ReallyLongClassNameShouldBeHere();
                var clipTestB = new ExampleTest.Clip.Outer.Middle.Inner.Outer.Middle.Inner.Outer.Middle.Outer.Middle.Inner.Outer.Middle.Inner.Outer.Middle.Inner.Outer.Middle.Inner.Clip.ReallyLongClassNameShouldBeHere();
                yield return new object[] { 0, ptr };
                yield return new object[] { exampleTestA, exampleTestB };
                yield return new object[] { clipTestA, clipTestB };
            }
        }
        [Test]
        public void SameValueDifferentTypeExactMessageMatch()
        {
#pragma warning disable NUnit2021 // Incompatible types for EqualTo constraint
            var ex = Assert.Throws<AssertionException>(() => Assert.That(new IntPtr(0), Is.EqualTo(0)));
#pragma warning restore NUnit2021 // Incompatible types for EqualTo constraint
            Assert.That(ex?.Message, Does.Contain("  Expected: 0 (Int32)" + NL + "  But was:  0 (IntPtr)" + NL));
        }

        private class Dummy
        {
            internal readonly int Value;

            public Dummy(int value)
            {
                Value = value;
            }

            public override string ToString()
            {
                return "Dummy " + Value;
            }
        }

        private class Dummy1
        {
            internal readonly int Value;

            public Dummy1(int value)
            {
                Value = value;
            }

            public override string ToString()
            {
                return "Dummy " + Value;
            }
        }

        private class DummyGenericClass<T>
        {
            private readonly object _obj;

            public DummyGenericClass(object obj)
            {
                _obj = obj;
            }

            public override string? ToString()
            {
                return _obj.ToString();
            }
        }

        [Test]
        public void TestSameValueDifferentTypeUsingGenericTypes()
        {
            var d1 = new Dummy(12);
            var d2 = new Dummy1(12);
            var dc1 = new DummyGenericClass<Dummy>(d1);
            var dc2 = new DummyGenericClass<Dummy1>(d2);

#pragma warning disable NUnit2021 // Incompatible types for EqualTo constraint
            var ex = Assert.Throws<AssertionException>(() => Assert.That(dc2, Is.EqualTo(dc1)));
#pragma warning restore NUnit2021 // Incompatible types for EqualTo constraint
            var expectedMsg =
                "  Expected: <Dummy 12> (EqualConstraintTests+DummyGenericClass`1[EqualConstraintTests+Dummy])" + Environment.NewLine +
                "  But was:  <Dummy 12> (EqualConstraintTests+DummyGenericClass`1[EqualConstraintTests+Dummy1])" + Environment.NewLine;

            Assert.That(ex?.Message, Does.Contain(expectedMsg));
        }

        [Test]
        public void SameValueAndTypeButDifferentReferenceShowNotShowTypeDifference()
        {
            var ex = Assert.Throws<AssertionException>(() => Assert.That(Is.Zero, Is.EqualTo(Is.Zero)));
            Assert.That(ex?.Message, Does.Contain("  Expected: <<equal 0>>" + NL + "  But was:  <<equal 0>>" + NL));
        }

        [Test, TestCaseSource(nameof(DifferentTypeSameValueTestData))]
        public void SameValueDifferentTypeRegexMatch(object expected, object actual)
        {
            var ex = Assert.Throws<AssertionException>(() => Assert.That(actual, Is.EqualTo(expected)));
            Assert.That(ex?.Message, Does.Match(@"\s*Expected\s*:\s*.*\s*\(.+\)\r?\n\s*But\s*was\s*:\s*.*\s*\(.+\)"));
        }
    }
    namespace ExampleTest.Outer.Middle.Inner.Outer.Middle.Inner.Outer.Middle.Outer.Middle.Inner.Outer.Middle.Inner.Outer.Middle.Inner.Outer.Middle.Inner.Clip
    {
        internal class ReallyLongClassNameShouldBeHere
        {
            public override bool Equals(object? obj)
            {
                if (obj is null || GetType() != obj.GetType())
                {
                    return false;
                }
                return obj.ToString() == ToString();
            }
            public override int GetHashCode()
            {
                return "a".GetHashCode();
            }
            public override string ToString()
            {
                return "a";
            }
        }
    }
    namespace ExampleTest.Clip.Outer.Middle.Inner.Outer.Middle.Inner.Outer.Middle.Outer.Middle.Inner.Outer.Middle.Inner.Outer.Middle.Inner.Outer.Middle.Inner.Clip
    {
        internal class ReallyLongClassNameShouldBeHere
        {
            public override bool Equals(object? obj)
            {
                if (obj is null || GetType() != obj.GetType())
                {
                    return false;
                }
                return obj.ToString() == ToString();
            }
            public override int GetHashCode()
            {
                return "a".GetHashCode();
            }

            public override string ToString()
            {
                return "a";
            }
        }
    }
    namespace ExampleTest
    {
        internal class BaseTest
        {
            private readonly int _value;
            public BaseTest()
            {
                _value = 0;
            }
            public BaseTest(int value)
            {
                _value = value;
            }
            public override bool Equals(object? obj)
            {
                if (obj is null || GetType() != obj.GetType())
                {
                    return false;
                }
                return _value.Equals(((BaseTest)obj)._value);
            }

            public override string ToString()
            {
                return _value.ToString();
            }

            public override int GetHashCode()
            {
                return _value.GetHashCode();
            }
        }

        internal class ClassA : BaseTest
        {
            public ClassA(int x) : base(x)
            {
            }
        }

        internal class ClassB : BaseTest
        {
            public ClassB(int x) : base(x)
            {
            }
        }
    }
    #endregion

    /// <summary>
    /// ConvertibleComparer is used in testing to ensure that objects
    /// of different types can be compared when appropriate.
    /// </summary>
    /// <remark>Introduced when testing issue 1897.
    /// https://github.com/nunit/nunit/issues/1897
    /// </remark>
    public class ConvertibleComparer : IComparer<IConvertible>
    {
        public int Compare(IConvertible? x, IConvertible? y)
        {
            if (ReferenceEquals(x, y))
                return 0;
            if (x is null)
                return -1;
            if (y is null)
                return 1;

            var str1 = Convert.ToString(x, CultureInfo.InvariantCulture);
            var str2 = Convert.ToString(y, CultureInfo.InvariantCulture);
            return string.Compare(str1, str2, StringComparison.Ordinal);
        }
    }
}<|MERGE_RESOLUTION|>--- conflicted
+++ resolved
@@ -244,7 +244,6 @@
             }
 
             [Test]
-<<<<<<< HEAD
             public void ShortReadingMemoryStream_AssertErrorMessageFailurePointIsCorrect()
             {
                 var unequalStream = HelloString.Remove(HelloString.Length - 1, 1) + ".";
@@ -256,7 +255,9 @@
                 var ex = Assert.Throws<AssertionException>(() => Assert.That(entryStream, Is.EqualTo(expectedStream)));
 
                 Assert.That(ex?.Message, Does.Contain("Stream lengths are both 9. Streams differ at offset 8."));
-=======
+            }
+
+            [Test]
             public void SeekableEmptyStreamEqual()
             {
                 using var expectedStream = new MemoryStream(Encoding.UTF8.GetBytes(string.Empty));
@@ -264,7 +265,6 @@
                 using var actualStream = new MemoryStream(Encoding.UTF8.GetBytes(string.Empty));
 
                 Assert.That(actualStream, Is.EqualTo(expectedStream));
->>>>>>> 4fa83961
             }
 
             private static ZipArchive CreateZipArchive(string content)
