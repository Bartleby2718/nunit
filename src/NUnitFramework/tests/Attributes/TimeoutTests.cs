--- conflicted
+++ resolved
@@ -21,10 +21,6 @@
 // WITH THE SOFTWARE OR THE USE OR OTHER DEALINGS IN THE SOFTWARE.
 // ***********************************************************************
 
-<<<<<<< HEAD
-#if PLATFORM_DETECTION && THREAD_ABORT
-=======
->>>>>>> 2c799592
 using System;
 using System.Linq;
 using System.Threading;
@@ -39,7 +35,7 @@
     [NonParallelizable]
     public class TimeoutTests : ThreadingTests
     {
-#if PLATFORM_DETECTION
+#if PLATFORM_DETECTION && THREAD_ABORT
         [Test, Timeout(500)]
         public void TestWithTimeoutRunsOnSameThread()
         {
