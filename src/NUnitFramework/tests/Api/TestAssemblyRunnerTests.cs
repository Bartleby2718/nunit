--- conflicted
+++ resolved
@@ -31,10 +31,6 @@
         // Arbitrary delay for cancellation based on the time to run each case in SlowTests
         private const int CANCEL_TEST_DELAY = SlowTests.SINGLE_TEST_DELAY * 2;
 
-<<<<<<< HEAD
-        private static readonly string MOCK_ASSEMBLY_NAME = typeof(MockAssembly).Assembly.FullName;
-=======
->>>>>>> 770be2e2
         private const string INVALID_FILTER_ELEMENT_MESSAGE = "Invalid filter element: {0}";
 
         private static readonly IDictionary<string, object> EMPTY_SETTINGS = new Dictionary<string, object>();
