<<<<<<< HEAD
﻿<?xml version="1.0" encoding="utf-8"?>
<Project ToolsVersion="4.0" DefaultTargets="Build" xmlns="http://schemas.microsoft.com/developer/msbuild/2003">
  <PropertyGroup>
    <Configuration Condition=" '$(Configuration)' == '' ">Debug</Configuration>
    <Platform Condition=" '$(Platform)' == '' ">AnyCPU</Platform>
    <ProductVersion>9.0.21022</ProductVersion>
    <SchemaVersion>2.0</SchemaVersion>
    <ProjectGuid>{0BFA7F0A-BC15-40A5-863A-FA9B55AE2FD3}</ProjectGuid>
    <OutputType>Library</OutputType>
    <AppDesignerFolder>Properties</AppDesignerFolder>
    <RootNamespace>NUnit</RootNamespace>
    <AssemblyName>nunitlite</AssemblyName>
    <TargetFrameworkVersion>v4.0</TargetFrameworkVersion>
    <FileAlignment>512</FileAlignment>
    <FileUpgradeFlags>
    </FileUpgradeFlags>
    <OldToolsVersion>3.5</OldToolsVersion>
    <UpgradeBackupLocation />
  </PropertyGroup>
  <PropertyGroup Condition=" '$(Configuration)|$(Platform)' == 'Debug|AnyCPU' ">
    <DebugSymbols>true</DebugSymbols>
    <DebugType>full</DebugType>
    <Optimize>false</Optimize>
    <OutputPath>..\..\..\bin\net-4.0\Debug\</OutputPath>
    <DefineConstants>TRACE;DEBUG;NET_3_5;CLR_2_0;CS_3_0;NUNITLITE</DefineConstants>
    <ErrorReport>prompt</ErrorReport>
    <WarningLevel>4</WarningLevel>
    <DocumentationFile>..\..\..\bin\net-4.0\Debug\nunitlite.xml</DocumentationFile>
  </PropertyGroup>
  <PropertyGroup Condition=" '$(Configuration)|$(Platform)' == 'Release|AnyCPU' ">
    <DebugType>pdbonly</DebugType>
    <Optimize>true</Optimize>
    <OutputPath>..\..\..\bin\net-4.0\Release\</OutputPath>
    <DefineConstants>TRACE;NET_3_5;CLR_2_0;CS_3_0;NUNITLITE</DefineConstants>
    <ErrorReport>prompt</ErrorReport>
    <WarningLevel>4</WarningLevel>
    <DocumentationFile>..\bin\Release\nunitlite.XML</DocumentationFile>
  </PropertyGroup>
  <ItemGroup>
    <Reference Include="System" />
    <Reference Include="System.Data" />
    <Reference Include="System.Xml" />
  </ItemGroup>
  <ItemGroup>
    <Compile Include="..\CommonAssemblyInfo.cs">
      <Link>CommonAssemblyInfo.cs</Link>
    </Compile>
    <Compile Include="Api\IApplyToTest.cs" />
    <Compile Include="Api\IPropertyBag.cs" />
    <Compile Include="Api\ITest.cs" />
    <Compile Include="Api\ITestAssemblyBuilder.cs" />
    <Compile Include="Api\ITestAssemblyRunner.cs" />
    <Compile Include="Api\ITestCaseData.cs" />
    <Compile Include="Api\ITestCaseSource.cs" />
    <Compile Include="Api\ITestListener.cs" />
    <Compile Include="Api\ITestResult.cs" />
    <Compile Include="Api\IXmlNodeBuilder.cs" />
    <Compile Include="Api\PropertyEntry.cs" />
    <Compile Include="Api\PropertyNames.cs" />
    <Compile Include="Api\ResultState.cs" />
    <Compile Include="Api\RunState.cs" />
    <Compile Include="Api\TestOutput.cs" />
    <Compile Include="Api\TestStatus.cs" />
    <Compile Include="AssemblyInfo.cs" />
    <Compile Include="Assert.cs" />
    <Compile Include="AssertionHelper.cs" />
    <Compile Include="Assume.cs" />
    <Compile Include="Attributes\CategoryAttribute.cs" />
    <Compile Include="Attributes\CultureAttribute.cs" />
    <Compile Include="Attributes\DataAttribute.cs" />
    <Compile Include="Attributes\DescriptionAttribute.cs" />
    <Compile Include="Attributes\ExpectedExceptionAttribute.cs" />
    <Compile Include="Attributes\ExplicitAttribute.cs" />
    <Compile Include="Attributes\IgnoreAttribute.cs" />
    <Compile Include="Attributes\IncludeExcludeAttribute.cs" />
    <Compile Include="Attributes\NUnitAttribute.cs" />
    <Compile Include="Attributes\PlatformAttribute.cs" />
    <Compile Include="Attributes\PropertyAttribute.cs" />
    <Compile Include="Attributes\SetCultureAttribute.cs" />
    <Compile Include="Attributes\SetUICultureAttribute.cs" />
    <Compile Include="Attributes\SetUpAttribute.cs" />
    <Compile Include="Attributes\TearDownAttribute.cs" />
    <Compile Include="Attributes\TestAttribute.cs" />
    <Compile Include="Attributes\TestCaseAttribute.cs" />
    <Compile Include="Attributes\TestCaseSourceAttribute.cs" />
    <Compile Include="Attributes\TestFixtureAttribute.cs" />
    <Compile Include="Attributes\TestFixtureSetUpAttribute.cs" />
    <Compile Include="Attributes\TestFixtureTearDownAttribute.cs" />
    <Compile Include="Attributes\TestModificationAttribute.cs" />
    <Compile Include="Constraints\AllItemsConstraint.cs" />
    <Compile Include="Constraints\AndConstraint.cs" />
    <Compile Include="Constraints\AssignableFromConstraint.cs" />
    <Compile Include="Constraints\AssignableToConstraint.cs" />
    <Compile Include="Constraints\AttributeConstraint.cs" />
    <Compile Include="Constraints\AttributeExistsConstraint.cs" />
    <Compile Include="Constraints\BasicConstraint.cs" />
    <Compile Include="Constraints\BinaryConstraint.cs" />
    <Compile Include="Constraints\BinarySerializableConstraint.cs" />
    <Compile Include="Constraints\CollectionConstraint.cs" />
    <Compile Include="Constraints\CollectionContainsConstraint.cs" />
    <Compile Include="Constraints\CollectionEquivalentConstraint.cs" />
    <Compile Include="Constraints\CollectionItemsEqualConstraint.cs" />
    <Compile Include="Constraints\CollectionOrderedConstraint.cs" />
    <Compile Include="Constraints\CollectionSubsetConstraint.cs" />
    <Compile Include="Constraints\CollectionTally.cs" />
    <Compile Include="Constraints\ComparisonAdapter.cs" />
    <Compile Include="Constraints\ComparisonConstraint.cs" />
    <Compile Include="Constraints\Constraint.cs" />
    <Compile Include="Constraints\ConstraintBuilder.cs" />
    <Compile Include="Constraints\ConstraintExpression.cs" />
    <Compile Include="Constraints\ConstraintExpressionBase.cs" />
    <Compile Include="Constraints\ConstraintFactory.cs" />
    <Compile Include="Constraints\ContainsConstraint.cs" />
    <Compile Include="Constraints\EmptyCollectionConstraint.cs" />
    <Compile Include="Constraints\EmptyConstraint.cs" />
    <Compile Include="Constraints\EmptyDirectoryConstraint.cs" />
    <Compile Include="Constraints\EmptyStringConstraint.cs" />
    <Compile Include="Constraints\EndsWithConstraint.cs" />
    <Compile Include="Constraints\EqualConstraint.cs" />
    <Compile Include="Constraints\EqualityAdapter.cs" />
    <Compile Include="Constraints\ExactTypeConstraint.cs" />
    <Compile Include="Constraints\FalseConstraint.cs" />
    <Compile Include="Constraints\FloatingPointNumerics.cs" />
    <Compile Include="Constraints\GreaterThanConstraint.cs" />
    <Compile Include="Constraints\GreaterThanOrEqualConstraint.cs" />
    <Compile Include="Constraints\InstanceOfTypeConstraint.cs" />
    <Compile Include="Constraints\IResolveConstraint.cs" />
    <Compile Include="Constraints\LessThanConstraint.cs" />
    <Compile Include="Constraints\LessThanOrEqualConstraint.cs" />
    <Compile Include="Constraints\MessageWriter.cs" />
    <Compile Include="Constraints\MsgUtils.cs" />
    <Compile Include="Constraints\NaNConstraint.cs" />
    <Compile Include="Constraints\NoItemConstraint.cs" />
    <Compile Include="Constraints\NotConstraint.cs" />
    <Compile Include="Constraints\NullConstraint.cs" />
    <Compile Include="Constraints\NullOrEmptyStringConstraint.cs" />
    <Compile Include="Constraints\Numerics.cs" />
    <Compile Include="Constraints\NUnitComparer.cs" />
    <Compile Include="Constraints\NUnitEqualityComparer.cs" />
    <Compile Include="Constraints\Operators\AndOperator.cs" />
    <Compile Include="Constraints\Operators\AttributeOperator.cs" />
    <Compile Include="Constraints\Operators\BinaryOperator.cs" />
    <Compile Include="Constraints\Operators\CollectionOperator.cs" />
    <Compile Include="Constraints\Operators\ConstraintOperator.cs" />
    <Compile Include="Constraints\Operators\NotOperator.cs" />
    <Compile Include="Constraints\Operators\OrOperator.cs" />
    <Compile Include="Constraints\Operators\PrefixOperator.cs" />
    <Compile Include="Constraints\Operators\PropOperator.cs" />
    <Compile Include="Constraints\Operators\SelfResolvingOperator.cs" />
    <Compile Include="Constraints\Operators\ThrowsOperator.cs" />
    <Compile Include="Constraints\Operators\WithOperator.cs" />
    <Compile Include="Constraints\OrConstraint.cs" />
    <Compile Include="Constraints\PathConstraint.cs" />
    <Compile Include="Constraints\PrefixConstraint.cs" />
    <Compile Include="Constraints\PropertyConstraint.cs" />
    <Compile Include="Constraints\PropertyExistsConstraint.cs" />
    <Compile Include="Constraints\RangeConstraint.cs" />
    <Compile Include="Constraints\RegexConstraint.cs" />
    <Compile Include="Constraints\ResolvableConstraintExpression.cs" />
    <Compile Include="Constraints\SameAsConstraint.cs" />
    <Compile Include="Constraints\SamePathConstraint.cs" />
    <Compile Include="Constraints\SamePathOrUnderConstraint.cs" />
    <Compile Include="Constraints\SomeItemsConstraint.cs" />
    <Compile Include="Constraints\StartsWithConstraint.cs" />
    <Compile Include="Constraints\StringConstraint.cs" />
    <Compile Include="Constraints\SubstringConstraint.cs" />
    <Compile Include="Constraints\ThrowsConstraint.cs" />
    <Compile Include="Constraints\ThrowsNothingConstraint.cs" />
    <Compile Include="Constraints\Tolerance.cs" />
    <Compile Include="Constraints\ToleranceMode.cs" />
    <Compile Include="Constraints\TrueConstraint.cs" />
    <Compile Include="Constraints\TypeConstraint.cs" />
    <Compile Include="Constraints\UniqueItemsConstraint.cs" />
    <Compile Include="Constraints\XmlSerializableConstraint.cs" />
    <Compile Include="Contains.cs" />
    <Compile Include="Env.cs" />
    <Compile Include="Exceptions\AssertionException.cs" />
    <Compile Include="Exceptions\IgnoreException.cs" />
    <Compile Include="Exceptions\InconclusiveException.cs" />
    <Compile Include="Exceptions\SuccessException.cs" />
    <Compile Include="Extensibility\ISuiteBuilder.cs" />
    <Compile Include="Extensibility\ITestCaseBuilder.cs" />
    <Compile Include="Extensibility\ITestCaseProvider.cs" />
    <Compile Include="GlobalSettings.cs" />
    <Compile Include="Has.cs" />
    <Compile Include="IExpectException.cs" />
    <Compile Include="Internal\Builders\DataAttributeTestCaseProvider.cs" />
    <Compile Include="Internal\Builders\NUnitLiteTestCaseProvider.cs" />
    <Compile Include="Internal\Builders\NUnitTestCaseBuilder.cs" />
    <Compile Include="Internal\Builders\NUnitTestFixtureBuilder.cs" />
    <Compile Include="Internal\Commands\CommandBuilder.cs" />
    <Compile Include="Internal\Commands\CommandRunner.cs" />
    <Compile Include="Internal\Commands\DelegatingTestCommand.cs" />
    <Compile Include="Internal\Commands\ExpectedExceptionCommand.cs" />
    <Compile Include="Internal\Commands\ITestCommand.cs" />
    <Compile Include="Internal\Commands\MaxTimeCommand.cs" />
    <Compile Include="Internal\Commands\RepeatedTestCommand.cs" />
    <Compile Include="Internal\Commands\SetUpTearDownCommand.cs" />
    <Compile Include="Internal\Commands\SkipCommand.cs" />
    <Compile Include="Internal\Commands\TestCaseCommand.cs" />
    <Compile Include="Internal\Commands\TestCommand.cs" />
    <Compile Include="Internal\Commands\TestExecutionContextCommand.cs" />
    <Compile Include="Internal\Commands\TestGroupCommand.cs" />
    <Compile Include="Internal\Commands\TestMethodCommand.cs" />
    <Compile Include="Internal\Commands\TestSuiteCommand.cs" />
    <Compile Include="Internal\CultureDetector.cs" />
    <Compile Include="Internal\ExceptionHelper.cs" />
    <Compile Include="Internal\ExpectedExceptionProcessor.cs" />
    <Compile Include="Internal\InvalidTestFixtureException.cs" />
    <Compile Include="Internal\Log4NetCapture.cs" />
    <Compile Include="Internal\LogCapture.cs" />
    <Compile Include="Internal\MethodHelper.cs" />
    <Compile Include="Internal\NUnitException.cs" />
    <Compile Include="Internal\NUnitLiteTestAssemblyBuilder.cs" />
    <Compile Include="Internal\NUnitLiteTestAssemblyRunner.cs" />
    <Compile Include="Internal\OSPlatform.cs" />
    <Compile Include="Internal\ParameterSet.cs" />
    <Compile Include="Internal\PlatformHelper.cs" />
    <Compile Include="Internal\PropertyBag.cs" />
    <Compile Include="Internal\Reflect.cs" />
    <Compile Include="Internal\Results\TestCaseResult.cs" />
    <Compile Include="Internal\Results\TestResult.cs" />
    <Compile Include="Internal\Results\TestSuiteResult.cs" />
    <Compile Include="Internal\RuntimeFramework.cs" />
    <Compile Include="Internal\TestExecutionContext.cs" />
    <Compile Include="Internal\TestFixtureBuilder.cs" />
    <Compile Include="Internal\TestListener.cs" />
    <Compile Include="Internal\Tests\ParameterizedMethodSuite.cs" />
    <Compile Include="Internal\Tests\Test.cs" />
    <Compile Include="Internal\Tests\TestAssembly.cs" />
    <Compile Include="Internal\Tests\TestFixture.cs" />
    <Compile Include="Internal\Tests\TestMethod.cs" />
    <Compile Include="Internal\Tests\TestSuite.cs" />
    <Compile Include="Internal\TextCapture.cs" />
    <Compile Include="Internal\TextMessageWriter.cs" />
    <Compile Include="Internal\TypeHelper.cs" />
    <Compile Include="Internal\XmlHelper.cs" />
    <Compile Include="Is.cs" />
    <Compile Include="ListMapper.cs" />
    <Compile Include="MessageMatch.cs" />
    <Compile Include="ObjectList.cs" />
    <Compile Include="Runner\CommandLineOptions.cs" />
    <Compile Include="Runner\ConsoleWriter.cs" />
    <Compile Include="Runner\DebugWriter.cs" />
    <Compile Include="Runner\ResultSummary.cs" />
    <Compile Include="Runner\TcpWriter.cs" />
    <Compile Include="Runner\TextUI.cs" />
    <Compile Include="SpecialValue.cs" />
    <Compile Include="TestCaseData.cs" />
    <Compile Include="TestContext.cs" />
    <Compile Include="Throws.cs" />
  </ItemGroup>
  <ItemGroup>
    <None Include="nunitlite.build" />
    <None Include="nunit.snk" />
  </ItemGroup>
  <ItemGroup>
    <Folder Include="Properties\" />
  </ItemGroup>
  <Import Project="$(MSBuildBinPath)\Microsoft.CSharp.targets" />
=======
﻿<?xml version="1.0" encoding="utf-8"?>
<Project ToolsVersion="4.0" DefaultTargets="Build" xmlns="http://schemas.microsoft.com/developer/msbuild/2003">
  <PropertyGroup>
    <Configuration Condition=" '$(Configuration)' == '' ">Debug</Configuration>
    <Platform Condition=" '$(Platform)' == '' ">AnyCPU</Platform>
    <ProductVersion>9.0.21022</ProductVersion>
    <SchemaVersion>2.0</SchemaVersion>
    <ProjectGuid>{0BFA7F0A-BC15-40A5-863A-FA9B55AE2FD3}</ProjectGuid>
    <OutputType>Library</OutputType>
    <AppDesignerFolder>Properties</AppDesignerFolder>
    <RootNamespace>NUnit</RootNamespace>
    <AssemblyName>nunitlite</AssemblyName>
    <TargetFrameworkVersion>v4.0</TargetFrameworkVersion>
    <FileAlignment>512</FileAlignment>
    <FileUpgradeFlags>
    </FileUpgradeFlags>
    <OldToolsVersion>3.5</OldToolsVersion>
    <UpgradeBackupLocation />
  </PropertyGroup>
  <PropertyGroup Condition=" '$(Configuration)|$(Platform)' == 'Debug|AnyCPU' ">
    <DebugSymbols>true</DebugSymbols>
    <DebugType>full</DebugType>
    <Optimize>false</Optimize>
    <OutputPath>..\..\..\bin\Debug\</OutputPath>
    <DefineConstants>TRACE;DEBUG;NET_3_5;CLR_2_0;NUNITLITE</DefineConstants>
    <ErrorReport>prompt</ErrorReport>
    <WarningLevel>4</WarningLevel>
    <DocumentationFile>..\..\..\bin\Debug\nunitlite.xml</DocumentationFile>
  </PropertyGroup>
  <PropertyGroup Condition=" '$(Configuration)|$(Platform)' == 'Release|AnyCPU' ">
    <DebugType>pdbonly</DebugType>
    <Optimize>true</Optimize>
    <OutputPath>..\bin\Release\</OutputPath>
    <DefineConstants>TRACE;NET_3_5;CLR_2_0;NUNITLITE</DefineConstants>
    <ErrorReport>prompt</ErrorReport>
    <WarningLevel>4</WarningLevel>
    <DocumentationFile>..\bin\Release\nunitlite.XML</DocumentationFile>
  </PropertyGroup>
  <ItemGroup>
    <Reference Include="System" />
    <Reference Include="System.Data" />
    <Reference Include="System.Xml" />
  </ItemGroup>
  <ItemGroup>
    <Compile Include="..\CommonAssemblyInfo.cs">
      <Link>CommonAssemblyInfo.cs</Link>
    </Compile>
    <Compile Include="Api\IApplyToTest.cs" />
    <Compile Include="Api\IPropertyBag.cs" />
    <Compile Include="Api\ITest.cs" />
    <Compile Include="Api\ITestCaseData.cs" />
    <Compile Include="Api\ITestCaseSource.cs" />
    <Compile Include="Api\ITestListener.cs" />
    <Compile Include="Api\ITestResult.cs" />
    <Compile Include="Api\IXmlNodeBuilder.cs" />
    <Compile Include="Api\PropertyEntry.cs" />
    <Compile Include="Api\PropertyNames.cs" />
    <Compile Include="Api\ResultState.cs" />
    <Compile Include="Api\RunState.cs" />
    <Compile Include="Api\TestOutput.cs" />
    <Compile Include="Api\TestStatus.cs" />
    <Compile Include="AssemblyInfo.cs" />
    <Compile Include="Assert.cs" />
    <Compile Include="AssertionHelper.cs" />
    <Compile Include="Attributes\CategoryAttribute.cs" />
    <Compile Include="Attributes\DataAttribute.cs" />
    <Compile Include="Attributes\DescriptionAttribute.cs" />
    <Compile Include="Attributes\ExpectedExceptionAttribute.cs" />
    <Compile Include="Attributes\IgnoreAttribute.cs" />
    <Compile Include="Attributes\NUnitAttribute.cs" />
    <Compile Include="Attributes\PropertyAttribute.cs" />
    <Compile Include="Attributes\SetUpAttribute.cs" />
    <Compile Include="Attributes\TearDownAttribute.cs" />
    <Compile Include="Attributes\TestAttribute.cs" />
    <Compile Include="Attributes\TestCaseAttribute.cs" />
    <Compile Include="Attributes\TestCaseSourceAttribute.cs" />
    <Compile Include="Attributes\TestFixtureAttribute.cs" />
    <Compile Include="Attributes\TestModificationAttribute.cs" />
    <Compile Include="Constraints\AllItemsConstraint.cs" />
    <Compile Include="Constraints\AndConstraint.cs" />
    <Compile Include="Constraints\AssignableFromConstraint.cs" />
    <Compile Include="Constraints\AssignableToConstraint.cs" />
    <Compile Include="Constraints\AttributeConstraint.cs" />
    <Compile Include="Constraints\AttributeExistsConstraint.cs" />
    <Compile Include="Constraints\BasicConstraint.cs" />
    <Compile Include="Constraints\BinaryConstraint.cs" />
    <Compile Include="Constraints\BinarySerializableConstraint.cs" />
    <Compile Include="Constraints\CollectionConstraint.cs" />
    <Compile Include="Constraints\CollectionContainsConstraint.cs" />
    <Compile Include="Constraints\CollectionEquivalentConstraint.cs" />
    <Compile Include="Constraints\CollectionItemsEqualConstraint.cs" />
    <Compile Include="Constraints\CollectionOrderedConstraint.cs" />
    <Compile Include="Constraints\CollectionSubsetConstraint.cs" />
    <Compile Include="Constraints\CollectionTally.cs" />
    <Compile Include="Constraints\ComparisonAdapter.cs" />
    <Compile Include="Constraints\ComparisonConstraint.cs" />
    <Compile Include="Constraints\Constraint.cs" />
    <Compile Include="Constraints\ConstraintBuilder.cs" />
    <Compile Include="Constraints\ConstraintExpression.cs" />
    <Compile Include="Constraints\ConstraintExpressionBase.cs" />
    <Compile Include="Constraints\ConstraintFactory.cs" />
    <Compile Include="Constraints\ContainsConstraint.cs" />
    <Compile Include="Constraints\EmptyCollectionConstraint.cs" />
    <Compile Include="Constraints\EmptyConstraint.cs" />
    <Compile Include="Constraints\EmptyDirectoryConstraint.cs" />
    <Compile Include="Constraints\EmptyStringConstraint.cs" />
    <Compile Include="Constraints\EndsWithConstraint.cs" />
    <Compile Include="Constraints\EqualConstraint.cs" />
    <Compile Include="Constraints\EqualityAdapter.cs" />
    <Compile Include="Constraints\ExactTypeConstraint.cs" />
    <Compile Include="Constraints\FalseConstraint.cs" />
    <Compile Include="Constraints\FloatingPointNumerics.cs" />
    <Compile Include="Constraints\GreaterThanConstraint.cs" />
    <Compile Include="Constraints\GreaterThanOrEqualConstraint.cs" />
    <Compile Include="Constraints\IConstraintResult.cs" />
    <Compile Include="Constraints\InstanceOfTypeConstraint.cs" />
    <Compile Include="Constraints\IResolveConstraint.cs" />
    <Compile Include="Constraints\LessThanConstraint.cs" />
    <Compile Include="Constraints\LessThanOrEqualConstraint.cs" />
    <Compile Include="Constraints\MessageWriter.cs" />
    <Compile Include="Constraints\MsgUtils.cs" />
    <Compile Include="Constraints\NaNConstraint.cs" />
    <Compile Include="Constraints\NoItemConstraint.cs" />
    <Compile Include="Constraints\NotConstraint.cs" />
    <Compile Include="Constraints\NullConstraint.cs" />
    <Compile Include="Constraints\NullOrEmptyStringConstraint.cs" />
    <Compile Include="Constraints\Numerics.cs" />
    <Compile Include="Constraints\NUnitComparer.cs" />
    <Compile Include="Constraints\NUnitEqualityComparer.cs" />
    <Compile Include="Constraints\Operators\AndOperator.cs" />
    <Compile Include="Constraints\Operators\AttributeOperator.cs" />
    <Compile Include="Constraints\Operators\BinaryOperator.cs" />
    <Compile Include="Constraints\Operators\CollectionOperator.cs" />
    <Compile Include="Constraints\Operators\ConstraintOperator.cs" />
    <Compile Include="Constraints\Operators\NotOperator.cs" />
    <Compile Include="Constraints\Operators\OrOperator.cs" />
    <Compile Include="Constraints\Operators\PrefixOperator.cs" />
    <Compile Include="Constraints\Operators\PropOperator.cs" />
    <Compile Include="Constraints\Operators\SelfResolvingOperator.cs" />
    <Compile Include="Constraints\Operators\ThrowsOperator.cs" />
    <Compile Include="Constraints\Operators\WithOperator.cs" />
    <Compile Include="Constraints\OrConstraint.cs" />
    <Compile Include="Constraints\PathConstraint.cs" />
    <Compile Include="Constraints\PrefixConstraint.cs" />
    <Compile Include="Constraints\PropertyConstraint.cs" />
    <Compile Include="Constraints\PropertyExistsConstraint.cs" />
    <Compile Include="Constraints\RangeConstraint.cs" />
    <Compile Include="Constraints\RegexConstraint.cs" />
    <Compile Include="Constraints\ResolvableConstraintExpression.cs" />
    <Compile Include="Constraints\SameAsConstraint.cs" />
    <Compile Include="Constraints\SamePathConstraint.cs" />
    <Compile Include="Constraints\SamePathOrUnderConstraint.cs" />
    <Compile Include="Constraints\SomeItemsConstraint.cs" />
    <Compile Include="Constraints\StandardConstraintResult.cs" />
    <Compile Include="Constraints\StartsWithConstraint.cs" />
    <Compile Include="Constraints\StringConstraint.cs" />
    <Compile Include="Constraints\SubstringConstraint.cs" />
    <Compile Include="Constraints\ThrowsConstraint.cs" />
    <Compile Include="Constraints\ThrowsNothingConstraint.cs" />
    <Compile Include="Constraints\Tolerance.cs" />
    <Compile Include="Constraints\ToleranceMode.cs" />
    <Compile Include="Constraints\TrueConstraint.cs" />
    <Compile Include="Constraints\TypeConstraint.cs" />
    <Compile Include="Constraints\UniqueItemsConstraint.cs" />
    <Compile Include="Constraints\XmlSerializableConstraint.cs" />
    <Compile Include="Contains.cs" />
    <Compile Include="Env.cs" />
    <Compile Include="Exceptions\AssertionException.cs" />
    <Compile Include="Exceptions\IgnoreException.cs" />
    <Compile Include="Exceptions\InconclusiveException.cs" />
    <Compile Include="Exceptions\SuccessException.cs" />
    <Compile Include="GlobalSettings.cs" />
    <Compile Include="Has.cs" />
    <Compile Include="IExpectException.cs" />
    <Compile Include="Internal\Builders\NUnitLiteTestCaseBuilder.cs" />
    <Compile Include="Internal\Builders\NUnitLiteTestFixtureBuilder.cs" />
    <Compile Include="Internal\Commands\CommandBuilder.cs" />
    <Compile Include="Internal\Commands\CommandRunner.cs" />
    <Compile Include="Internal\Commands\DelegatingTestCommand.cs" />
    <Compile Include="Internal\Commands\ExpectedExceptionCommand.cs" />
    <Compile Include="Internal\Commands\ITestCommand.cs" />
    <Compile Include="Internal\Commands\MaxTimeCommand.cs" />
    <Compile Include="Internal\Commands\RepeatedTestCommand.cs" />
    <Compile Include="Internal\Commands\SetUpTearDownCommand.cs" />
    <Compile Include="Internal\Commands\SkipCommand.cs" />
    <Compile Include="Internal\Commands\TestCaseCommand.cs" />
    <Compile Include="Internal\Commands\TestCommand.cs" />
    <Compile Include="Internal\Commands\TestExecutionContextCommand.cs" />
    <Compile Include="Internal\Commands\TestGroupCommand.cs" />
    <Compile Include="Internal\Commands\TestMethodCommand.cs" />
    <Compile Include="Internal\Commands\TestSuiteCommand.cs" />
    <Compile Include="Internal\ExceptionHelper.cs" />
    <Compile Include="Internal\ExpectedExceptionProcessor.cs" />
    <Compile Include="Internal\InvalidTestFixtureException.cs" />
    <Compile Include="Internal\Log4NetCapture.cs" />
    <Compile Include="Internal\LogCapture.cs" />
    <Compile Include="Internal\MethodHelper.cs" />
    <Compile Include="Internal\NUnitException.cs" />
    <Compile Include="Internal\ParameterSet.cs" />
    <Compile Include="Internal\PropertyBag.cs" />
    <Compile Include="Internal\Reflect.cs" />
    <Compile Include="Internal\Results\TestCaseResult.cs" />
    <Compile Include="Internal\Results\TestResult.cs" />
    <Compile Include="Internal\Results\TestSuiteResult.cs" />
    <Compile Include="Internal\TestExecutionContext.cs" />
    <Compile Include="Internal\TestListener.cs" />
    <Compile Include="Internal\Tests\ParameterizedMethodSuite.cs" />
    <Compile Include="Internal\Tests\Test.cs" />
    <Compile Include="Internal\Tests\TestAssembly.cs" />
    <Compile Include="Internal\Tests\TestFixture.cs" />
    <Compile Include="Internal\Tests\TestMethod.cs" />
    <Compile Include="Internal\Tests\TestSuite.cs" />
    <Compile Include="Internal\TextCapture.cs" />
    <Compile Include="Internal\TextMessageWriter.cs" />
    <Compile Include="Internal\TypeHelper.cs" />
    <Compile Include="Internal\XmlHelper.cs" />
    <Compile Include="Is.cs" />
    <Compile Include="ListMapper.cs" />
    <Compile Include="MessageMatch.cs" />
    <Compile Include="ObjectList.cs" />
    <Compile Include="Runner\CommandLineOptions.cs" />
    <Compile Include="Runner\ConsoleWriter.cs" />
    <Compile Include="Runner\DebugWriter.cs" />
    <Compile Include="Runner\ResultSummary.cs" />
    <Compile Include="Runner\TcpWriter.cs" />
    <Compile Include="Runner\TestLoader.cs" />
    <Compile Include="Runner\TestRunner.cs" />
    <Compile Include="Runner\TextUI.cs" />
    <Compile Include="SpecialValue.cs" />
    <Compile Include="TestCaseData.cs" />
    <Compile Include="Throws.cs" />
  </ItemGroup>
  <ItemGroup>
    <None Include="nunitlite.build" />
    <None Include="nunit.snk" />
  </ItemGroup>
  <ItemGroup>
    <Content Include="SyntaxElements.txt" />
  </ItemGroup>
  <ItemGroup>
    <Folder Include="Properties\" />
  </ItemGroup>
  <Import Project="$(MSBuildBinPath)\Microsoft.CSharp.targets" />
>>>>>>> 334a51f3
  <!-- To modify your build process, add your task inside one of the targets below and uncomment it. 
       Other similar extension points exist, see Microsoft.Common.targets.
  <Target Name="BeforeBuild">
  </Target>
  <Target Name="AfterBuild">
  </Target>
  -->
</Project><|MERGE_RESOLUTION|>--- conflicted
+++ resolved
@@ -1,4 +1,3 @@
-<<<<<<< HEAD
 ﻿<?xml version="1.0" encoding="utf-8"?>
 <Project ToolsVersion="4.0" DefaultTargets="Build" xmlns="http://schemas.microsoft.com/developer/msbuild/2003">
   <PropertyGroup>
@@ -87,256 +86,6 @@
     <Compile Include="Attributes\TestFixtureAttribute.cs" />
     <Compile Include="Attributes\TestFixtureSetUpAttribute.cs" />
     <Compile Include="Attributes\TestFixtureTearDownAttribute.cs" />
-    <Compile Include="Attributes\TestModificationAttribute.cs" />
-    <Compile Include="Constraints\AllItemsConstraint.cs" />
-    <Compile Include="Constraints\AndConstraint.cs" />
-    <Compile Include="Constraints\AssignableFromConstraint.cs" />
-    <Compile Include="Constraints\AssignableToConstraint.cs" />
-    <Compile Include="Constraints\AttributeConstraint.cs" />
-    <Compile Include="Constraints\AttributeExistsConstraint.cs" />
-    <Compile Include="Constraints\BasicConstraint.cs" />
-    <Compile Include="Constraints\BinaryConstraint.cs" />
-    <Compile Include="Constraints\BinarySerializableConstraint.cs" />
-    <Compile Include="Constraints\CollectionConstraint.cs" />
-    <Compile Include="Constraints\CollectionContainsConstraint.cs" />
-    <Compile Include="Constraints\CollectionEquivalentConstraint.cs" />
-    <Compile Include="Constraints\CollectionItemsEqualConstraint.cs" />
-    <Compile Include="Constraints\CollectionOrderedConstraint.cs" />
-    <Compile Include="Constraints\CollectionSubsetConstraint.cs" />
-    <Compile Include="Constraints\CollectionTally.cs" />
-    <Compile Include="Constraints\ComparisonAdapter.cs" />
-    <Compile Include="Constraints\ComparisonConstraint.cs" />
-    <Compile Include="Constraints\Constraint.cs" />
-    <Compile Include="Constraints\ConstraintBuilder.cs" />
-    <Compile Include="Constraints\ConstraintExpression.cs" />
-    <Compile Include="Constraints\ConstraintExpressionBase.cs" />
-    <Compile Include="Constraints\ConstraintFactory.cs" />
-    <Compile Include="Constraints\ContainsConstraint.cs" />
-    <Compile Include="Constraints\EmptyCollectionConstraint.cs" />
-    <Compile Include="Constraints\EmptyConstraint.cs" />
-    <Compile Include="Constraints\EmptyDirectoryConstraint.cs" />
-    <Compile Include="Constraints\EmptyStringConstraint.cs" />
-    <Compile Include="Constraints\EndsWithConstraint.cs" />
-    <Compile Include="Constraints\EqualConstraint.cs" />
-    <Compile Include="Constraints\EqualityAdapter.cs" />
-    <Compile Include="Constraints\ExactTypeConstraint.cs" />
-    <Compile Include="Constraints\FalseConstraint.cs" />
-    <Compile Include="Constraints\FloatingPointNumerics.cs" />
-    <Compile Include="Constraints\GreaterThanConstraint.cs" />
-    <Compile Include="Constraints\GreaterThanOrEqualConstraint.cs" />
-    <Compile Include="Constraints\InstanceOfTypeConstraint.cs" />
-    <Compile Include="Constraints\IResolveConstraint.cs" />
-    <Compile Include="Constraints\LessThanConstraint.cs" />
-    <Compile Include="Constraints\LessThanOrEqualConstraint.cs" />
-    <Compile Include="Constraints\MessageWriter.cs" />
-    <Compile Include="Constraints\MsgUtils.cs" />
-    <Compile Include="Constraints\NaNConstraint.cs" />
-    <Compile Include="Constraints\NoItemConstraint.cs" />
-    <Compile Include="Constraints\NotConstraint.cs" />
-    <Compile Include="Constraints\NullConstraint.cs" />
-    <Compile Include="Constraints\NullOrEmptyStringConstraint.cs" />
-    <Compile Include="Constraints\Numerics.cs" />
-    <Compile Include="Constraints\NUnitComparer.cs" />
-    <Compile Include="Constraints\NUnitEqualityComparer.cs" />
-    <Compile Include="Constraints\Operators\AndOperator.cs" />
-    <Compile Include="Constraints\Operators\AttributeOperator.cs" />
-    <Compile Include="Constraints\Operators\BinaryOperator.cs" />
-    <Compile Include="Constraints\Operators\CollectionOperator.cs" />
-    <Compile Include="Constraints\Operators\ConstraintOperator.cs" />
-    <Compile Include="Constraints\Operators\NotOperator.cs" />
-    <Compile Include="Constraints\Operators\OrOperator.cs" />
-    <Compile Include="Constraints\Operators\PrefixOperator.cs" />
-    <Compile Include="Constraints\Operators\PropOperator.cs" />
-    <Compile Include="Constraints\Operators\SelfResolvingOperator.cs" />
-    <Compile Include="Constraints\Operators\ThrowsOperator.cs" />
-    <Compile Include="Constraints\Operators\WithOperator.cs" />
-    <Compile Include="Constraints\OrConstraint.cs" />
-    <Compile Include="Constraints\PathConstraint.cs" />
-    <Compile Include="Constraints\PrefixConstraint.cs" />
-    <Compile Include="Constraints\PropertyConstraint.cs" />
-    <Compile Include="Constraints\PropertyExistsConstraint.cs" />
-    <Compile Include="Constraints\RangeConstraint.cs" />
-    <Compile Include="Constraints\RegexConstraint.cs" />
-    <Compile Include="Constraints\ResolvableConstraintExpression.cs" />
-    <Compile Include="Constraints\SameAsConstraint.cs" />
-    <Compile Include="Constraints\SamePathConstraint.cs" />
-    <Compile Include="Constraints\SamePathOrUnderConstraint.cs" />
-    <Compile Include="Constraints\SomeItemsConstraint.cs" />
-    <Compile Include="Constraints\StartsWithConstraint.cs" />
-    <Compile Include="Constraints\StringConstraint.cs" />
-    <Compile Include="Constraints\SubstringConstraint.cs" />
-    <Compile Include="Constraints\ThrowsConstraint.cs" />
-    <Compile Include="Constraints\ThrowsNothingConstraint.cs" />
-    <Compile Include="Constraints\Tolerance.cs" />
-    <Compile Include="Constraints\ToleranceMode.cs" />
-    <Compile Include="Constraints\TrueConstraint.cs" />
-    <Compile Include="Constraints\TypeConstraint.cs" />
-    <Compile Include="Constraints\UniqueItemsConstraint.cs" />
-    <Compile Include="Constraints\XmlSerializableConstraint.cs" />
-    <Compile Include="Contains.cs" />
-    <Compile Include="Env.cs" />
-    <Compile Include="Exceptions\AssertionException.cs" />
-    <Compile Include="Exceptions\IgnoreException.cs" />
-    <Compile Include="Exceptions\InconclusiveException.cs" />
-    <Compile Include="Exceptions\SuccessException.cs" />
-    <Compile Include="Extensibility\ISuiteBuilder.cs" />
-    <Compile Include="Extensibility\ITestCaseBuilder.cs" />
-    <Compile Include="Extensibility\ITestCaseProvider.cs" />
-    <Compile Include="GlobalSettings.cs" />
-    <Compile Include="Has.cs" />
-    <Compile Include="IExpectException.cs" />
-    <Compile Include="Internal\Builders\DataAttributeTestCaseProvider.cs" />
-    <Compile Include="Internal\Builders\NUnitLiteTestCaseProvider.cs" />
-    <Compile Include="Internal\Builders\NUnitTestCaseBuilder.cs" />
-    <Compile Include="Internal\Builders\NUnitTestFixtureBuilder.cs" />
-    <Compile Include="Internal\Commands\CommandBuilder.cs" />
-    <Compile Include="Internal\Commands\CommandRunner.cs" />
-    <Compile Include="Internal\Commands\DelegatingTestCommand.cs" />
-    <Compile Include="Internal\Commands\ExpectedExceptionCommand.cs" />
-    <Compile Include="Internal\Commands\ITestCommand.cs" />
-    <Compile Include="Internal\Commands\MaxTimeCommand.cs" />
-    <Compile Include="Internal\Commands\RepeatedTestCommand.cs" />
-    <Compile Include="Internal\Commands\SetUpTearDownCommand.cs" />
-    <Compile Include="Internal\Commands\SkipCommand.cs" />
-    <Compile Include="Internal\Commands\TestCaseCommand.cs" />
-    <Compile Include="Internal\Commands\TestCommand.cs" />
-    <Compile Include="Internal\Commands\TestExecutionContextCommand.cs" />
-    <Compile Include="Internal\Commands\TestGroupCommand.cs" />
-    <Compile Include="Internal\Commands\TestMethodCommand.cs" />
-    <Compile Include="Internal\Commands\TestSuiteCommand.cs" />
-    <Compile Include="Internal\CultureDetector.cs" />
-    <Compile Include="Internal\ExceptionHelper.cs" />
-    <Compile Include="Internal\ExpectedExceptionProcessor.cs" />
-    <Compile Include="Internal\InvalidTestFixtureException.cs" />
-    <Compile Include="Internal\Log4NetCapture.cs" />
-    <Compile Include="Internal\LogCapture.cs" />
-    <Compile Include="Internal\MethodHelper.cs" />
-    <Compile Include="Internal\NUnitException.cs" />
-    <Compile Include="Internal\NUnitLiteTestAssemblyBuilder.cs" />
-    <Compile Include="Internal\NUnitLiteTestAssemblyRunner.cs" />
-    <Compile Include="Internal\OSPlatform.cs" />
-    <Compile Include="Internal\ParameterSet.cs" />
-    <Compile Include="Internal\PlatformHelper.cs" />
-    <Compile Include="Internal\PropertyBag.cs" />
-    <Compile Include="Internal\Reflect.cs" />
-    <Compile Include="Internal\Results\TestCaseResult.cs" />
-    <Compile Include="Internal\Results\TestResult.cs" />
-    <Compile Include="Internal\Results\TestSuiteResult.cs" />
-    <Compile Include="Internal\RuntimeFramework.cs" />
-    <Compile Include="Internal\TestExecutionContext.cs" />
-    <Compile Include="Internal\TestFixtureBuilder.cs" />
-    <Compile Include="Internal\TestListener.cs" />
-    <Compile Include="Internal\Tests\ParameterizedMethodSuite.cs" />
-    <Compile Include="Internal\Tests\Test.cs" />
-    <Compile Include="Internal\Tests\TestAssembly.cs" />
-    <Compile Include="Internal\Tests\TestFixture.cs" />
-    <Compile Include="Internal\Tests\TestMethod.cs" />
-    <Compile Include="Internal\Tests\TestSuite.cs" />
-    <Compile Include="Internal\TextCapture.cs" />
-    <Compile Include="Internal\TextMessageWriter.cs" />
-    <Compile Include="Internal\TypeHelper.cs" />
-    <Compile Include="Internal\XmlHelper.cs" />
-    <Compile Include="Is.cs" />
-    <Compile Include="ListMapper.cs" />
-    <Compile Include="MessageMatch.cs" />
-    <Compile Include="ObjectList.cs" />
-    <Compile Include="Runner\CommandLineOptions.cs" />
-    <Compile Include="Runner\ConsoleWriter.cs" />
-    <Compile Include="Runner\DebugWriter.cs" />
-    <Compile Include="Runner\ResultSummary.cs" />
-    <Compile Include="Runner\TcpWriter.cs" />
-    <Compile Include="Runner\TextUI.cs" />
-    <Compile Include="SpecialValue.cs" />
-    <Compile Include="TestCaseData.cs" />
-    <Compile Include="TestContext.cs" />
-    <Compile Include="Throws.cs" />
-  </ItemGroup>
-  <ItemGroup>
-    <None Include="nunitlite.build" />
-    <None Include="nunit.snk" />
-  </ItemGroup>
-  <ItemGroup>
-    <Folder Include="Properties\" />
-  </ItemGroup>
-  <Import Project="$(MSBuildBinPath)\Microsoft.CSharp.targets" />
-=======
-﻿<?xml version="1.0" encoding="utf-8"?>
-<Project ToolsVersion="4.0" DefaultTargets="Build" xmlns="http://schemas.microsoft.com/developer/msbuild/2003">
-  <PropertyGroup>
-    <Configuration Condition=" '$(Configuration)' == '' ">Debug</Configuration>
-    <Platform Condition=" '$(Platform)' == '' ">AnyCPU</Platform>
-    <ProductVersion>9.0.21022</ProductVersion>
-    <SchemaVersion>2.0</SchemaVersion>
-    <ProjectGuid>{0BFA7F0A-BC15-40A5-863A-FA9B55AE2FD3}</ProjectGuid>
-    <OutputType>Library</OutputType>
-    <AppDesignerFolder>Properties</AppDesignerFolder>
-    <RootNamespace>NUnit</RootNamespace>
-    <AssemblyName>nunitlite</AssemblyName>
-    <TargetFrameworkVersion>v4.0</TargetFrameworkVersion>
-    <FileAlignment>512</FileAlignment>
-    <FileUpgradeFlags>
-    </FileUpgradeFlags>
-    <OldToolsVersion>3.5</OldToolsVersion>
-    <UpgradeBackupLocation />
-  </PropertyGroup>
-  <PropertyGroup Condition=" '$(Configuration)|$(Platform)' == 'Debug|AnyCPU' ">
-    <DebugSymbols>true</DebugSymbols>
-    <DebugType>full</DebugType>
-    <Optimize>false</Optimize>
-    <OutputPath>..\..\..\bin\Debug\</OutputPath>
-    <DefineConstants>TRACE;DEBUG;NET_3_5;CLR_2_0;NUNITLITE</DefineConstants>
-    <ErrorReport>prompt</ErrorReport>
-    <WarningLevel>4</WarningLevel>
-    <DocumentationFile>..\..\..\bin\Debug\nunitlite.xml</DocumentationFile>
-  </PropertyGroup>
-  <PropertyGroup Condition=" '$(Configuration)|$(Platform)' == 'Release|AnyCPU' ">
-    <DebugType>pdbonly</DebugType>
-    <Optimize>true</Optimize>
-    <OutputPath>..\bin\Release\</OutputPath>
-    <DefineConstants>TRACE;NET_3_5;CLR_2_0;NUNITLITE</DefineConstants>
-    <ErrorReport>prompt</ErrorReport>
-    <WarningLevel>4</WarningLevel>
-    <DocumentationFile>..\bin\Release\nunitlite.XML</DocumentationFile>
-  </PropertyGroup>
-  <ItemGroup>
-    <Reference Include="System" />
-    <Reference Include="System.Data" />
-    <Reference Include="System.Xml" />
-  </ItemGroup>
-  <ItemGroup>
-    <Compile Include="..\CommonAssemblyInfo.cs">
-      <Link>CommonAssemblyInfo.cs</Link>
-    </Compile>
-    <Compile Include="Api\IApplyToTest.cs" />
-    <Compile Include="Api\IPropertyBag.cs" />
-    <Compile Include="Api\ITest.cs" />
-    <Compile Include="Api\ITestCaseData.cs" />
-    <Compile Include="Api\ITestCaseSource.cs" />
-    <Compile Include="Api\ITestListener.cs" />
-    <Compile Include="Api\ITestResult.cs" />
-    <Compile Include="Api\IXmlNodeBuilder.cs" />
-    <Compile Include="Api\PropertyEntry.cs" />
-    <Compile Include="Api\PropertyNames.cs" />
-    <Compile Include="Api\ResultState.cs" />
-    <Compile Include="Api\RunState.cs" />
-    <Compile Include="Api\TestOutput.cs" />
-    <Compile Include="Api\TestStatus.cs" />
-    <Compile Include="AssemblyInfo.cs" />
-    <Compile Include="Assert.cs" />
-    <Compile Include="AssertionHelper.cs" />
-    <Compile Include="Attributes\CategoryAttribute.cs" />
-    <Compile Include="Attributes\DataAttribute.cs" />
-    <Compile Include="Attributes\DescriptionAttribute.cs" />
-    <Compile Include="Attributes\ExpectedExceptionAttribute.cs" />
-    <Compile Include="Attributes\IgnoreAttribute.cs" />
-    <Compile Include="Attributes\NUnitAttribute.cs" />
-    <Compile Include="Attributes\PropertyAttribute.cs" />
-    <Compile Include="Attributes\SetUpAttribute.cs" />
-    <Compile Include="Attributes\TearDownAttribute.cs" />
-    <Compile Include="Attributes\TestAttribute.cs" />
-    <Compile Include="Attributes\TestCaseAttribute.cs" />
-    <Compile Include="Attributes\TestCaseSourceAttribute.cs" />
-    <Compile Include="Attributes\TestFixtureAttribute.cs" />
     <Compile Include="Attributes\TestModificationAttribute.cs" />
     <Compile Include="Constraints\AllItemsConstraint.cs" />
     <Compile Include="Constraints\AndConstraint.cs" />
@@ -431,11 +180,16 @@
     <Compile Include="Exceptions\IgnoreException.cs" />
     <Compile Include="Exceptions\InconclusiveException.cs" />
     <Compile Include="Exceptions\SuccessException.cs" />
+    <Compile Include="Extensibility\ISuiteBuilder.cs" />
+    <Compile Include="Extensibility\ITestCaseBuilder.cs" />
+    <Compile Include="Extensibility\ITestCaseProvider.cs" />
     <Compile Include="GlobalSettings.cs" />
     <Compile Include="Has.cs" />
     <Compile Include="IExpectException.cs" />
-    <Compile Include="Internal\Builders\NUnitLiteTestCaseBuilder.cs" />
-    <Compile Include="Internal\Builders\NUnitLiteTestFixtureBuilder.cs" />
+    <Compile Include="Internal\Builders\DataAttributeTestCaseProvider.cs" />
+    <Compile Include="Internal\Builders\NUnitLiteTestCaseProvider.cs" />
+    <Compile Include="Internal\Builders\NUnitTestCaseBuilder.cs" />
+    <Compile Include="Internal\Builders\NUnitTestFixtureBuilder.cs" />
     <Compile Include="Internal\Commands\CommandBuilder.cs" />
     <Compile Include="Internal\Commands\CommandRunner.cs" />
     <Compile Include="Internal\Commands\DelegatingTestCommand.cs" />
@@ -451,6 +205,7 @@
     <Compile Include="Internal\Commands\TestGroupCommand.cs" />
     <Compile Include="Internal\Commands\TestMethodCommand.cs" />
     <Compile Include="Internal\Commands\TestSuiteCommand.cs" />
+    <Compile Include="Internal\CultureDetector.cs" />
     <Compile Include="Internal\ExceptionHelper.cs" />
     <Compile Include="Internal\ExpectedExceptionProcessor.cs" />
     <Compile Include="Internal\InvalidTestFixtureException.cs" />
@@ -458,13 +213,19 @@
     <Compile Include="Internal\LogCapture.cs" />
     <Compile Include="Internal\MethodHelper.cs" />
     <Compile Include="Internal\NUnitException.cs" />
+    <Compile Include="Internal\NUnitLiteTestAssemblyBuilder.cs" />
+    <Compile Include="Internal\NUnitLiteTestAssemblyRunner.cs" />
+    <Compile Include="Internal\OSPlatform.cs" />
     <Compile Include="Internal\ParameterSet.cs" />
+    <Compile Include="Internal\PlatformHelper.cs" />
     <Compile Include="Internal\PropertyBag.cs" />
     <Compile Include="Internal\Reflect.cs" />
     <Compile Include="Internal\Results\TestCaseResult.cs" />
     <Compile Include="Internal\Results\TestResult.cs" />
     <Compile Include="Internal\Results\TestSuiteResult.cs" />
+    <Compile Include="Internal\RuntimeFramework.cs" />
     <Compile Include="Internal\TestExecutionContext.cs" />
+    <Compile Include="Internal\TestFixtureBuilder.cs" />
     <Compile Include="Internal\TestListener.cs" />
     <Compile Include="Internal\Tests\ParameterizedMethodSuite.cs" />
     <Compile Include="Internal\Tests\Test.cs" />
@@ -485,11 +246,10 @@
     <Compile Include="Runner\DebugWriter.cs" />
     <Compile Include="Runner\ResultSummary.cs" />
     <Compile Include="Runner\TcpWriter.cs" />
-    <Compile Include="Runner\TestLoader.cs" />
-    <Compile Include="Runner\TestRunner.cs" />
     <Compile Include="Runner\TextUI.cs" />
     <Compile Include="SpecialValue.cs" />
     <Compile Include="TestCaseData.cs" />
+    <Compile Include="TestContext.cs" />
     <Compile Include="Throws.cs" />
   </ItemGroup>
   <ItemGroup>
@@ -497,13 +257,9 @@
     <None Include="nunit.snk" />
   </ItemGroup>
   <ItemGroup>
-    <Content Include="SyntaxElements.txt" />
-  </ItemGroup>
-  <ItemGroup>
     <Folder Include="Properties\" />
   </ItemGroup>
   <Import Project="$(MSBuildBinPath)\Microsoft.CSharp.targets" />
->>>>>>> 334a51f3
   <!-- To modify your build process, add your task inside one of the targets below and uncomment it. 
        Other similar extension points exist, see Microsoft.Common.targets.
   <Target Name="BeforeBuild">
