--- conflicted
+++ resolved
@@ -19,13 +19,8 @@
             Type xType = x.GetType();
             Type yType = y.GetType();
 
-<<<<<<< HEAD
-            Type xGenericTypeDefinition = xType.IsGenericType ? xType.GetGenericTypeDefinition() : null;
-            Type yGenericTypeDefinition = yType.IsGenericType ? yType.GetGenericTypeDefinition() : null;
-=======
             Type? xGenericTypeDefinition = xType.GetTypeInfo().IsGenericType ? xType.GetGenericTypeDefinition() : null;
             Type? yGenericTypeDefinition = yType.GetTypeInfo().IsGenericType ? yType.GetGenericTypeDefinition() : null;
->>>>>>> 6862c2bd
 
             if (xGenericTypeDefinition != typeof(KeyValuePair<,>) ||
                 yGenericTypeDefinition != typeof(KeyValuePair<,>))
