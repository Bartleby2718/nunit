--- conflicted
+++ resolved
@@ -66,11 +66,7 @@
 
         private static bool InvokeFirstIEquatableEqualsSecond(object first, object second, MethodInfo? equals)
         {
-<<<<<<< HEAD
-            return equals != null ? (bool)equals.Invoke(first, new[] { second }) : false;
-=======
             return equals != null && (bool)equals.Invoke(first, new[] { second });
->>>>>>> 6862c2bd
         }
 
         private readonly struct EquatableMethodImpl
