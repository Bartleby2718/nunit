--- conflicted
+++ resolved
@@ -48,15 +48,9 @@
 
         private static EquatableMethodImpl[] GetEquatableImplementations(Type type)
         {
-<<<<<<< HEAD
-            static bool IsIEquatableOfT(Type t) => t.IsGenericType && t.GetGenericTypeDefinition().Equals(typeof(IEquatable<>));
-            
-            var interfaces = type.FindInterfaces((t,f) => IsIEquatableOfT(t), string.Empty);
-=======
             static bool IsIEquatableOfT(Type t) => t.IsGenericType && t.GetGenericTypeDefinition() == typeof(IEquatable<>);
 
             var interfaces = type.FindInterfaces((t,_) => IsIEquatableOfT(t), string.Empty);
->>>>>>> 6862c2bd
             var implementations = new EquatableMethodImpl[interfaces.Length];
 
             for(var i = 0; i < interfaces.Length; i++)
