// Copyright (c) Charlie Poole, Rob Prouse and Contributors. MIT License - see LICENSE.txt
using System;
using System.Reflection;
using NUnit.Compatibility;

namespace NUnit.Framework.Constraints
{
    /// <summary>
    /// AttributeConstraint tests that a specified attribute is present
    /// on a Type or other provider and that the value of the attribute
    /// satisfies some other constraint.
    /// </summary>
    public class AttributeConstraint : PrefixConstraint
    {
        private readonly Type expectedType;
        private Attribute attrFound;

        /// <summary>
        /// Constructs an AttributeConstraint for a specified attribute
        /// Type and base constraint.
        /// </summary>
        /// <param name="type"></param>
        /// <param name="baseConstraint"></param>
        public AttributeConstraint(Type type, IConstraint baseConstraint)
            : base(baseConstraint)
        {
            this.expectedType = type;
            this.DescriptionPrefix = "attribute " + expectedType.FullName;

<<<<<<< HEAD
            if (!typeof(Attribute).IsAssignableFrom(expectedType))
                throw new ArgumentException(string.Format(
                    "Type {0} is not an attribute", expectedType), nameof(type));
=======
            if (!typeof(Attribute).GetTypeInfo().IsAssignableFrom(expectedType.GetTypeInfo()))
                throw new ArgumentException($"Type {expectedType} is not an attribute", nameof(type));
>>>>>>> fffe7454
        }

        /// <summary>
        /// Determines whether the Type or other provider has the 
        /// expected attribute and if its value matches the
        /// additional constraint specified.
        /// </summary>
        public override ConstraintResult ApplyTo<TActual>(TActual actual)
        {
            Guard.ArgumentNotNull(actual, nameof(actual));
            Attribute[] attrs = AttributeHelper.GetCustomAttributes(actual, expectedType, true);
            if (attrs.Length == 0)
                throw new ArgumentException($"Attribute {expectedType} was not found", nameof(actual));

            attrFound = attrs[0];
            return BaseConstraint.ApplyTo(attrFound);
        }

        /// <summary>
        /// Returns a string representation of the constraint.
        /// </summary>
        protected override string GetStringRepresentation()
        {
            return $"<attribute {expectedType} {BaseConstraint}>";
        }
    }
}<|MERGE_RESOLUTION|>--- conflicted
+++ resolved
@@ -27,14 +27,8 @@
             this.expectedType = type;
             this.DescriptionPrefix = "attribute " + expectedType.FullName;
 
-<<<<<<< HEAD
-            if (!typeof(Attribute).IsAssignableFrom(expectedType))
-                throw new ArgumentException(string.Format(
-                    "Type {0} is not an attribute", expectedType), nameof(type));
-=======
             if (!typeof(Attribute).GetTypeInfo().IsAssignableFrom(expectedType.GetTypeInfo()))
                 throw new ArgumentException($"Type {expectedType} is not an attribute", nameof(type));
->>>>>>> fffe7454
         }
 
         /// <summary>
