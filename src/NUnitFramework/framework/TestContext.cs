--- conflicted
+++ resolved
@@ -317,18 +317,13 @@
             /// <summary>
             /// Gets the unique Id of a test
             /// </summary>
-<<<<<<< HEAD
             public string ID => _test.Id;
-=======
-            public String ID => _test.Id;
->>>>>>> b16d7540
 
             /// <summary>
             /// The name of the test, which may or may not be
             /// the same as the method name.
             /// </summary>
             public string Name => _test.Name;
-<<<<<<< HEAD
 
             /// <summary>
             /// Get the Namespace of the test.
@@ -339,14 +334,11 @@
             /// Get the display name of the test.
             /// </summary>
             public string? DisplayName => _test.TypeInfo?.GetDisplayName();
-=======
->>>>>>> b16d7540
 
             /// <summary>
             /// The name of the method representing the test.
             /// </summary>
             public string? MethodName => (_test as TestMethod)?.Method.Name;
-<<<<<<< HEAD
 
             /// <summary>
             /// The method representing the test.
@@ -357,8 +349,6 @@
             /// Gets the underlying Type.
             /// </summary>
             public Type? Type => _test.TypeInfo?.Type;
-=======
->>>>>>> b16d7540
 
             /// <summary>
             /// The FullName of the test
@@ -373,11 +363,7 @@
             /// <summary>
             /// A shallow copy of the properties of the test.
             /// </summary>
-<<<<<<< HEAD
             public PropertyBagAdapter Properties => new(_test.Properties);
-=======
-            public PropertyBagAdapter Properties => new PropertyBagAdapter(_test.Properties);
->>>>>>> b16d7540
 
             /// <summary>
             /// The arguments to use in creating the test or empty array if none are required.
