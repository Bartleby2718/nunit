--- conflicted
+++ resolved
@@ -119,18 +119,7 @@
     <Compile Include="Attributes\TestActionAttribute.cs" />
     <Compile Include="Attributes\TestFixtureSourceAttribute.cs" />
     <Compile Include="Attributes\TestOfAttribute.cs" />
-<<<<<<< HEAD
-=======
-    <Compile Include="Compatibility\AttributeHelper.cs" />
-    <Compile Include="Compatibility\BindingFlags.cs" />
-    <Compile Include="Compatibility\ICallbackEventHandler.cs" />
-    <Compile Include="Compatibility\LongLivedMarshalByRefObject.cs" />
     <Compile Include="Compatibility\Net20Compatibility.cs" />
-    <Compile Include="Compatibility\Path.cs" />
-    <Compile Include="Compatibility\ReflectionExtensions.cs" />
-    <Compile Include="Compatibility\SerializableAttribute.cs" />
-    <Compile Include="Compatibility\Stopwatch.cs" />
->>>>>>> af464ed9
     <Compile Include="Constraints\CollectionSupersetConstraint.cs" />
     <Compile Include="Constraints\DictionaryContainsValueConstraint.cs" />
     <Compile Include="Constraints\EqualConstraintResult.cs" />
