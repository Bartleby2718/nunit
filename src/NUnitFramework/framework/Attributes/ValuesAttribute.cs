--- conflicted
+++ resolved
@@ -4,8 +4,8 @@
 
 using System;
 using System.Collections;
-using System.Diagnostics.CodeAnalysis;
 using System.Reflection;
+using NUnit.Compatibility;
 using NUnit.Framework.Interfaces;
 using NUnit.Framework.Internal;
 
@@ -95,9 +95,9 @@
         /// </summary>
         private static IEnumerable GenerateData(Type targetType)
         {
-            if (TryGetNullableEnumType(targetType, out var enumType))
+            if (IsNullableEnum(targetType))
             {
-                var enumValues = Enum.GetValues(enumType);
+                var enumValues = Enum.GetValues(Nullable.GetUnderlyingType(targetType));
                 var enumValuesWithNull = new object[enumValues.Length + 1];
                 Array.Copy(enumValues, enumValuesWithNull, enumValues.Length);
                 return enumValuesWithNull;
@@ -121,28 +121,10 @@
         /// <summary>
         /// To Check if type is nullable enum.
         /// </summary>
-        private static bool TryGetNullableEnumType(Type t, [NotNullWhen(true)] out Type? underlyingType)
+        private static bool IsNullableEnum(Type t)
         {
-<<<<<<< HEAD
-            Type? u = Nullable.GetUnderlyingType(t);
-            if (u == null)
-            {
-                underlyingType = null;
-                return false;
-            }
-
-            if (u.GetTypeInfo().IsEnum)
-            {
-                underlyingType = u;
-                return true;
-            }
-
-            underlyingType = null;
-            return false;
-=======
             Type u = Nullable.GetUnderlyingType(t);
             return (u != null) && u.IsEnum;
->>>>>>> 14f2d354
         }
     }
 }