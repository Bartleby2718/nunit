--- conflicted
+++ resolved
@@ -97,16 +97,16 @@
         [TestCase("testfile.dll @file1.txt --arg2", "file1.txt:--where test==somelongname", "testfile.dll", "--where", "test==somelongname", "--arg2")]
         // NOTE: The next is not valid. Where clause is spread over several args and therefore won't parse. Quotes are required.
         [TestCase("testfile.dll @file1.txt --arg2", "file1.txt:--where test == somelongname", "testfile.dll", "--where", "test", "==", "somelongname", "--arg2")]
-        [TestCase("testfile.dll @file1.txt --arg2", 
-            "file1.txt:--where \"test == somelongname\"", 
+        [TestCase("testfile.dll @file1.txt --arg2",
+            "file1.txt:--where \"test == somelongname\"",
             "testfile.dll", "--where", "test == somelongname", "--arg2")]
-        [TestCase("testfile.dll @file1.txt --arg2", 
-            "file1.txt:--where\n    \"test == somelongname\"", 
+        [TestCase("testfile.dll @file1.txt --arg2",
+            "file1.txt:--where\n    \"test == somelongname\"",
             "testfile.dll", "--where", "test == somelongname", "--arg2")]
-        [TestCase("testfile.dll @file1.txt --arg2", 
+        [TestCase("testfile.dll @file1.txt --arg2",
             "file1.txt:--where\n    \"test == somelongname or test == /another long name/ or cat == SomeCategory\"",
             "testfile.dll", "--where", "test == somelongname or test == /another long name/ or cat == SomeCategory", "--arg2")]
-        [TestCase("testfile.dll @file1.txt --arg2", 
+        [TestCase("testfile.dll @file1.txt --arg2",
             "file1.txt:--where\n    \"test == somelongname or\ntest == /another long name/ or\ncat == SomeCategory\"",
             "testfile.dll", "--where", "test == somelongname or test == /another long name/ or cat == SomeCategory", "--arg2")]
         [TestCase("testfile.dll @file1.txt --arg2",
@@ -273,7 +273,7 @@
                 Assert.AreEqual(canonicalValue, (string)property.GetValue(options, null), "Didn't recognize " + optionPlusValue);
             }
         }
-#if !PORTABLE && !NETSTANDARD1_6
+#if !NETSTANDARD1_3 && !NETSTANDARD1_6
         [TestCase("DefaultTimeout", "timeout")]
 #endif
         [TestCase("RandomSeed", "seed")]
@@ -317,12 +317,7 @@
         // }
 
         [TestCase("--where")]
-<<<<<<< HEAD
-        [TestCase("--timeout")]
 #if !NETSTANDARD1_3
-=======
-#if !PORTABLE
->>>>>>> d8ef8b8c
         [TestCase("--output")]
         [TestCase("--err")]
         [TestCase("--work")]
@@ -404,7 +399,7 @@
             Assert.True(options.Validate());
             Assert.AreEqual(-1, options.DefaultTimeout);
         }
-#if !PORTABLE && !NETSTANDARD1_6
+#if !NETSTANDARD1_3 && !NETSTANDARD1_6
         [Test]
         public void TimeoutThrowsExceptionIfOptionHasNoValue()
         {
@@ -539,9 +534,9 @@
         }
 #endif
 
-#endregion
-
-#region Explore Option
+        #endregion
+
+        #region Explore Option
 
 #if !NETSTANDARD1_3
         [Test]
@@ -634,9 +629,9 @@
             Assert.AreEqual(actualTeamCity, expectedTeamCity);
         }
 
-#endregion
-
-#region Test Parameters
+        #endregion
+
+        #region Test Parameters
 
         [Test]
         public void SingleTestParameter()
@@ -692,9 +687,9 @@
                 Console.WriteLine("   Name: {0} Value: {1}", name, TestContext.Parameters[name]);
         }
 
-#endregion
-
-#region Helper Methods
+        #endregion
+
+        #region Helper Methods
 
         //private static FieldInfo GetFieldInfo(string fieldName)
         //{
@@ -710,7 +705,7 @@
             return property;
         }
 
-#endregion
+        #endregion
 
         internal sealed class DefaultOptionsProviderStub : IDefaultOptionsProvider
         {
