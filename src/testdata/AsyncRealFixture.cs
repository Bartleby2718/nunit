--- conflicted
+++ resolved
@@ -35,46 +35,26 @@
             Assert.Fail("Should never get here");
         }
 
-<<<<<<< HEAD
-		[Test]
+        [Test]
         public async System.Threading.Tasks.Task AsyncTaskSuccess()
-		{
-=======
-        [Test]
-        public async Task AsyncTaskSuccess()
-        {
->>>>>>> e09ce50a
-            var result = await ReturnOne();
-
-            Assert.AreEqual(1, result);
-        }
-
-<<<<<<< HEAD
-		[Test]
+        {
+            var result = await ReturnOne();
+
+            Assert.AreEqual(1, result);
+        }
+
+        [Test]
         public async System.Threading.Tasks.Task AsyncTaskFailure()
-		{
-			var result = await ReturnOne();
-=======
-        [Test]
-        public async Task AsyncTaskFailure()
-        {
-            var result = await ReturnOne();
->>>>>>> e09ce50a
-
-            Assert.AreEqual(2, result);
-        }
-
-<<<<<<< HEAD
-		[Test]
+        {
+            var result = await ReturnOne();
+
+            Assert.AreEqual(2, result);
+        }
+
+        [Test]
         public async System.Threading.Tasks.Task AsyncTaskError()
-		{
-			await ThrowException();
-=======
-        [Test]
-        public async Task AsyncTaskError()
-        {
-            await ThrowException();
->>>>>>> e09ce50a
+        {
+            await ThrowException();
 
             Assert.Fail("Should never get here");
         }
@@ -163,46 +143,26 @@
             Assert.Fail("Should not get here");
         }
 
-<<<<<<< HEAD
-		[Test]
+        [Test]
         public async System.Threading.Tasks.Task NestedAsyncTaskSuccess()
-		{
-=======
-        [Test]
-        public async Task NestedAsyncTaskSuccess()
-        {
->>>>>>> e09ce50a
-            var result = await Task.Run(async () => await ReturnOne());
-
-            Assert.AreEqual(1, result);
-        }
-
-<<<<<<< HEAD
-		[Test]
+        {
+            var result = await Task.Run(async () => await ReturnOne());
+
+            Assert.AreEqual(1, result);
+        }
+
+        [Test]
         public async System.Threading.Tasks.Task NestedAsyncTaskFailure()
-		{
-			var result = await Task.Run(async () => await ReturnOne());
-=======
-        [Test]
-        public async Task NestedAsyncTaskFailure()
-        {
-            var result = await Task.Run(async () => await ReturnOne());
->>>>>>> e09ce50a
-
-            Assert.AreEqual(2, result);
-        }
-
-<<<<<<< HEAD
-		[Test]
+        {
+            var result = await Task.Run(async () => await ReturnOne());
+
+            Assert.AreEqual(2, result);
+        }
+
+        [Test]
         public async System.Threading.Tasks.Task NestedAsyncTaskError()
-		{
-			await Task.Run(async () => await ThrowException());
-=======
-        [Test]
-        public async Task NestedAsyncTaskError()
         {
             await Task.Run(async () => await ThrowException());
->>>>>>> e09ce50a
 
             Assert.Fail("Should never get here");
         }
