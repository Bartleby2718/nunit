//////////////////////////////////////////////////////////////////////
// ARGUMENTS
//////////////////////////////////////////////////////////////////////

var target = Argument("target", "Default");
var configuration = Argument("configuration", "Debug");
var framework = Argument("framework", "net-4.5");

//////////////////////////////////////////////////////////////////////
// SET ERROR LEVELS
//////////////////////////////////////////////////////////////////////
var ErrorState = false;
var ErrorDetail = new List<string>();
//////////////////////////////////////////////////////////////////////
// SET PACKAGE VERSION
//////////////////////////////////////////////////////////////////////

var version = "3.1.0";
var modifier = "";
var displayVersion = "3.1";

var isAppveyor = BuildSystem.IsRunningOnAppVeyor;
var dbgSuffix = configuration == "Debug" ? "-dbg" : "";
var packageVersion = version + modifier + dbgSuffix;

//////////////////////////////////////////////////////////////////////
// SUPPORTED FRAMEWORKS
//////////////////////////////////////////////////////////////////////

var WindowsFrameworks = new string[] {
	"net-4.5", "net-4.0", "net-2.0", "portable", "sl-5.0", "netcf-3.5" };

var LinuxFrameworks = new string[] {
	"net-4.5", "net-4.0", "net-2.0" };

var AllFrameworks = IsRunningOnWindows() ? WindowsFrameworks : LinuxFrameworks;
	
//////////////////////////////////////////////////////////////////////
// DEFINE RUN CONSTANTS
//////////////////////////////////////////////////////////////////////

var PROJECT_DIR = Context.Environment.WorkingDirectory.FullPath + "/";
var PACKAGE_DIR = PROJECT_DIR + "package/";
var BIN_DIR = PROJECT_DIR + "bin/" + configuration + "/";
var IMAGE_DIR = PROJECT_DIR + "images/";

// Test Runners
var NUNIT3_CONSOLE = BIN_DIR + "nunit3-console.exe";
var NUNITLITE_RUNNER = "nunitlite-runner.exe";

// Test Assemblies
var FRAMEWORK_TESTS = "nunit.framework.tests.dll";
var NUNITLITE_TESTS = "nunitlite.tests.exe";
var ENGINE_TESTS = "nunit.engine.tests.dll";
var PORTABLE_AGENT_TESTS = "agents/nunit.portable.agent.tests.dll";
var ADDIN_TESTS = "addins/tests/addin-tests.dll";
var V2_PORTABLE_AGENT_TESTS = "addins/v2-tests/nunit.v2.driver.tests.dll";
var CONSOLE_TESTS = "nunit3-console.tests.dll";

// Packages
var SRC_PACKAGE = PACKAGE_DIR + "NUnit-" + version + modifier + "-src.zip";
var ZIP_PACKAGE = PACKAGE_DIR + "NUnit-" + packageVersion + ".zip";
var ZIP_PACKAGE_SL = PACKAGE_DIR + "NUnitSL-" + packageVersion + ".zip";
var ZIP_PACKAGE_CF = PACKAGE_DIR + "NUnitCF-" + packageVersion + ".zip";

//////////////////////////////////////////////////////////////////////
// CLEAN
//////////////////////////////////////////////////////////////////////

Task("Clean")
    .Does(() =>
{
    CleanDirectory(BIN_DIR);
});


//////////////////////////////////////////////////////////////////////
// INITIALIZE FOR BUILD
//////////////////////////////////////////////////////////////////////

Task("InitializeBuild")
    .Does(() =>
{
    if (IsRunningOnWindows())
        NuGetRestore("./nunit.sln");
    else
        NuGetRestore("./nunit.linux.sln");

	if (BuildSystem.IsRunningOnAppVeyor)
	{
		var tag = AppVeyor.Environment.Repository.Tag;

		if (tag.IsTag)
		{
			packageVersion = tag.Name;
		}
		else
		{
			var buildNumber = AppVeyor.Environment.Build.Number;
			packageVersion = version + "-CI-" + buildNumber + dbgSuffix;
			if (AppVeyor.Environment.PullRequest.IsPullRequest)
				packageVersion += "-PR-" + AppVeyor.Environment.PullRequest.Number;
			else
				packageVersion += "-" + AppVeyor.Environment.Repository.Branch;
		}

		AppVeyor.UpdateBuildVersion(packageVersion);
	}
});

//////////////////////////////////////////////////////////////////////
// BUILD
//////////////////////////////////////////////////////////////////////

Task("BuildAllFrameworks")
    .IsDependentOn("InitializeBuild")
    .Does(() =>
    {
        foreach (var runtime in AllFrameworks)
			if (runtime != "netcf-3.5")
				BuildFramework(configuration, runtime);
    });

Task("BuildFramework")
    .IsDependentOn("InitializeBuild")
    .Does(() =>
    {
        BuildFramework(configuration, framework);
    });

Task("BuildEngine")
    .IsDependentOn("InitializeBuild")
    .Does(() =>
    {
        BuildEngine(configuration);
    });

Task("BuildConsole")
    .IsDependentOn("InitializeBuild")
    .Does(() =>
    {
        BuildConsole(configuration);
    });

Task("BuildCppTestFiles")
	.IsDependentOn("InitializeBuild")
	.WithCriteria(IsRunningOnWindows)
	.Does(() =>
	{
        MSBuild("./src/NUnitEngine/mock-cpp-clr/mock-cpp-clr-x86.vcxproj", new MSBuildSettings()
            .SetConfiguration(configuration)
			.WithProperty("Platform", "x86")
            .SetVerbosity(Verbosity.Minimal)
            .SetNodeReuse(false)
        );
        MSBuild("./src/NUnitEngine/mock-cpp-clr/mock-cpp-clr-x64.vcxproj", new MSBuildSettings()
            .SetConfiguration(configuration)
			.WithProperty("Platform", "x64")
            .SetVerbosity(Verbosity.Minimal)
            .SetNodeReuse(false)
        );
	});
    
//////////////////////////////////////////////////////////////////////
// TEST
//////////////////////////////////////////////////////////////////////

Task("CheckForError")
    .Does(CheckForError);

Task("TestAllFrameworks")
  .IsDependentOn("Build")
    .OnError(exception =>
    {
        ErrorDetail.Add(exception.Message);
    })
    .Does(() =>
	{
		foreach(string runtime in AllFrameworks)
		{
			if (runtime != "netcf-3.5")
			{
				RunTest(BIN_DIR + File(runtime + "/" + NUNITLITE_RUNNER), BIN_DIR + "/" + runtime, FRAMEWORK_TESTS, runtime);

				if (runtime == "sl-5.0")
					RunTest(BIN_DIR + File(runtime + "/" + NUNITLITE_RUNNER), BIN_DIR + "/" + runtime, "nunitlite.tests.dll", runtime);
				else
					RunTest(BIN_DIR + File(runtime + "/" + NUNITLITE_TESTS), BIN_DIR, runtime);
			}
		}
	});

Task("TestFramework")
  .IsDependentOn("Build")
    .OnError(exception =>
    {
        ErrorDetail.Add(exception.Message);
    })
	.Does(() => 
	{ 
		RunTest(BIN_DIR + File(framework + "/" + NUNITLITE_RUNNER), BIN_DIR + "/" + framework, FRAMEWORK_TESTS, framework);
	});

Task("TestNUnitLite")
  .IsDependentOn("BuildFramework")
    .OnError(exception =>
        {
            ErrorDetail.Add(exception.Message);
        })
  .Does(() => 
	{ 
			if (framework == "sl-5.0")
				RunTest(BIN_DIR + File(framework + "/" + NUNITLITE_RUNNER), BIN_DIR + "/" + framework, "nunitlite.tests.dll", framework);
			else
				RunTest(BIN_DIR + File(framework + "/" + NUNITLITE_TESTS), BIN_DIR, framework);
	});

Task("TestEngine")
  .IsDependentOn("Build")
    .OnError(exception =>
        {
            ErrorDetail.Add(exception.Message);
        })
  .Does(() => 
	{ 
		RunTest(NUNIT3_CONSOLE, BIN_DIR, ENGINE_TESTS, "TestEngine");
	});

Task("TestDriver")
  .IsDependentOn("Build")
  .WithCriteria(IsRunningOnWindows)
  .Does(() => 
	{ 
		RunTest(NUNIT3_CONSOLE, BIN_DIR, PORTABLE_AGENT_TESTS);
	});

Task("TestAddins")
    .OnError(exception =>
        {
            ErrorDetail.Add(exception.Message);
        })
  .IsDependentOn("Build")
  .Does(() => 
	{
		RunTest(NUNIT3_CONSOLE, BIN_DIR, ADDIN_TESTS,"TestAddins"); 
	});

Task("TestV2Driver")
  .IsDependentOn("Build")
    .OnError(exception =>
        {
            ErrorDetail.Add(exception.Message);
        })
  .Does(() => 
	{ 
<<<<<<< HEAD
		RunTest(NUNIT3_CONSOLE, BIN_DIR, V2_DRIVER_TESTS, "TestV2Driver");
=======
		RunTest(NUNIT3_CONSOLE, BIN_DIR, V2_PORTABLE_AGENT_TESTS);
>>>>>>> b5095dab
	});

Task("TestConsole")
  .IsDependentOn("Build")
    .OnError(exception =>
        {
            ErrorDetail.Add(exception.Message);
        })
  .Does(() => 
	{ 
		RunTest(NUNIT3_CONSOLE, BIN_DIR, CONSOLE_TESTS, "TestConsole");
	});

//////////////////////////////////////////////////////////////////////
// PACKAGE
//////////////////////////////////////////////////////////////////////

var RootFiles = new FilePath[]
{
	"LICENSE.txt",
	"NOTICES.txt",
	"CHANGES.txt", 
	"nunit.ico"
};

var BinFiles = new FilePath[]
{
	"ConsoleTests.nunit",
	"EngineTests.nunit",
	"mock-nunit-assembly.exe",
	"Mono.Cecil.dll",
	"nunit-agent-x86.exe",
	"nunit-agent-x86.exe.config",
	"nunit-agent.exe",
	"nunit-agent.exe.config",
	"nunit.engine.addin.xml",
	"nunit.engine.addins",
	"nunit.engine.api.dll",
	"nunit.engine.api.xml",
	"nunit.engine.dll",
	"nunit.engine.tests.dll",
	"nunit.engine.tests.dll.config",
	"nunit.framework.dll",
	"nunit.framework.xml",
	"NUnit2TestResult.xsd",
	"nunit3-console.exe",
	"nunit3-console.exe.config",
	"nunit3-console.tests.dll",
	"nunitlite.dll",
	"TextSummary.xslt",
	"addins/nunit-project-loader.dll",
	"addins/nunit-v2-result-writer.dll",
	"addins/nunit.core.dll",
	"addins/nunit.core.interfaces.dll",
	"addins/nunit.v2.driver.dll",
	"addins/vs-project-loader.dll",
	"addins/tests/addin-tests.dll",
	"addins/tests/nunit-project-loader.dll",
	"addins/tests/nunit.engine.api.dll",
	"addins/tests/nunit.engine.api.xml",
	"addins/tests/nunit.framework.dll",
	"addins/tests/nunit.framework.xml",
	"addins/tests/vs-project-loader.dll",
	"addins/v2-tests/nunit.framework.dll",
	"addins/v2-tests/nunit.framework.xml",
	"addins/v2-tests/nunit.v2.driver.tests.dll"
};

// Not all of these are present in every framework
var FrameworkFiles = new FilePath[]
{
	"AppManifest.xaml",
	"mock-assembly.dll",
	"mock-assembly.exe",
	"nunit.framework.dll",
	"nunit.framework.xml",
	"nunit.framework.tests.dll",
	"nunit.framework.tests.xap",
	"nunit.framework.tests_TestPage.html",
	"nunit.testdata.dll",
	"nunitlite.dll",
	"nunitlite.tests.exe",
	"nunitlite.tests.dll",
	"slow-nunit-tests.dll",
	"nunitlite-runner.exe"
};

Task("PackageSource")
  .Does(() =>
	{
		CreateDirectory(PACKAGE_DIR);
		RunGitCommand(string.Format("archive -o {0} HEAD", SRC_PACKAGE));
	});

Task("CreateImage")
	.Does(() =>
	{
		var currentImageDir = IMAGE_DIR + "NUnit-" + packageVersion + "/";
		var imageBinDir = currentImageDir + "bin/";

		CleanDirectory(currentImageDir);

		CopyFiles(RootFiles, currentImageDir);

		CreateDirectory(imageBinDir);
		Information("Created directory " + imageBinDir);

		foreach(FilePath file in BinFiles)
		{
		  if (FileExists(BIN_DIR + file))
		  {
			  CreateDirectory(imageBinDir + file.GetDirectory());
			  CopyFile(BIN_DIR + file, imageBinDir + file);
			}
		}			

		foreach (var runtime in AllFrameworks)
		{
			var targetDir = imageBinDir + Directory(runtime);
			var sourceDir = BIN_DIR + Directory(runtime);
			CreateDirectory(targetDir);
			foreach (FilePath file in FrameworkFiles)
			{
				var sourcePath = sourceDir + "/" + file;
				if (FileExists(sourcePath))
					CopyFileToDirectory(sourcePath, targetDir);
			}
		}
	});

Task("PackageZip")
  .IsDependentOn("CreateImage")
	.Does(() =>
	{
		CreateDirectory(PACKAGE_DIR);

		var currentImageDir = IMAGE_DIR + "NUnit-" + packageVersion + "/";

		var zipFiles = 
			GetFiles(currentImageDir + "*.*") +
			GetFiles(currentImageDir + "bin/*.*") +
			GetFiles(currentImageDir + "bin/addins/*.*") +
			GetFiles(currentImageDir + "bin/addins/tests/*.*") +
			GetFiles(currentImageDir + "bin/addins/v2-tests/*.*") +
			GetFiles(currentImageDir + "bin/net-2.0/*.*") +
			GetFiles(currentImageDir + "bin/net-4.0/*.*") +
			GetFiles(currentImageDir + "bin/net-4.5/*.*") +
			GetFiles(currentImageDir + "bin/portable/*.*");
		Zip(currentImageDir, File(ZIP_PACKAGE), zipFiles);

		zipFiles =
			GetFiles(currentImageDir + "*.*") +
			GetFiles(currentImageDir + "bin/sl-5.0/*.*");
		Zip(currentImageDir, File(ZIP_PACKAGE_SL), zipFiles);
	});

Task("PackageNuGet")
  .IsDependentOn("CreateImage")
	.Does(() =>
	{
		var currentImageDir = IMAGE_DIR + "NUnit-" + packageVersion + "/";

		CreateDirectory(PACKAGE_DIR);
		NuGetPack("nuget/nunit.nuspec", new NuGetPackSettings()
		{
			Version = packageVersion,
			BasePath = currentImageDir,
			OutputDirectory = PACKAGE_DIR
		});
		NuGetPack("nuget/nunitSL.nuspec", new NuGetPackSettings()
		{
			Version = packageVersion,
			BasePath = currentImageDir,
			OutputDirectory = PACKAGE_DIR
		});
		NuGetPack("nuget/nunitlite.nuspec", new NuGetPackSettings()
		{
			Version = packageVersion,
			BasePath = currentImageDir,
			OutputDirectory = PACKAGE_DIR
		});
		NuGetPack("nuget/nunitliteSL.nuspec", new NuGetPackSettings()
		{
			Version = packageVersion,
			BasePath = currentImageDir,
			OutputDirectory = PACKAGE_DIR
		});
		NuGetPack("nuget/nunit.console.nuspec", new NuGetPackSettings()
		{
			Version = packageVersion,
			BasePath = currentImageDir,
			OutputDirectory = PACKAGE_DIR,
			NoPackageAnalysis = true
		});
		NuGetPack("nuget/nunit.runners.nuspec", new NuGetPackSettings()
		{
			Version = packageVersion,
			BasePath = currentImageDir,
			OutputDirectory = PACKAGE_DIR,
			NoPackageAnalysis = true
		});
		NuGetPack("nuget/nunit.engine.nuspec", new NuGetPackSettings()
		{
			Version = packageVersion,
			BasePath = currentImageDir,
			OutputDirectory = PACKAGE_DIR,
			NoPackageAnalysis = true
		});
	});

Task("PackageMsi")
  .IsDependentOn("CreateImage")
  .WithCriteria(IsRunningOnWindows)
	.Does(() =>
	{
        MSBuild("install/master/nunit.wixproj", new MSBuildSettings()
			.WithTarget("Rebuild")
            .SetConfiguration(configuration)
			.WithProperty("PackageVersion", packageVersion)
			.WithProperty("DisplayVersion", version)
			.WithProperty("OutDir", PACKAGE_DIR)
			.WithProperty("InstallImage", IMAGE_DIR + "NUnit-" + packageVersion)
			.SetMSBuildPlatform(MSBuildPlatform.x86)
            .SetNodeReuse(false)
        );
	});

Task("PackageCF")
	.IsDependentOn("CreateImage")
	.Does(() =>
	{
		CreateDirectory(PACKAGE_DIR);

		var currentImageDir = IMAGE_DIR + "NUnit-" + packageVersion + "/";

		var zipFiles = 
			GetFiles(currentImageDir + "*.*") +
			GetFiles(currentImageDir + "bin/netcf-3.5/*.*");

		Zip(currentImageDir, File(ZIP_PACKAGE_CF), zipFiles);

		NuGetPack("nuget/nunitCF.nuspec", new NuGetPackSettings()
		{
			Version = packageVersion,
			BasePath = currentImageDir,
			OutputDirectory = PACKAGE_DIR
		});
		NuGetPack("nuget/nunitLiteCF.nuspec", new NuGetPackSettings()
		{
			Version = packageVersion,
			BasePath = currentImageDir,
			OutputDirectory = PACKAGE_DIR
		});
	});

//////////////////////////////////////////////////////////////////////
// SETUP AND TEARDOWN TASKS
//////////////////////////////////////////////////////////////////////
Setup(() =>
{
    // Executed BEFORE the first task.
});

Teardown(() =>
{
    // Executed AFTER the last task.
    CheckForError();
});
//////////////////////////////////////////////////////////////////////
// HELPER METHODS
//////////////////////////////////////////////////////////////////////

void CheckForError()
{
    if(ErrorDetail.Count != 0) 
        throw new Exception("One or more unit test failed, breaking the build.\n" 
                              + ErrorDetail.Aggregate((x,y) => x + "\n" + y));
    ErrorDetail.Clear();
}

void BuildFramework(string configuration, string framework)
{
	switch(framework)
	{
		case "net-4.5":
		case "net-4.0":
		case "net-2.0":
			var suffix = framework.Substring(4);
			BuildProject("src/NUnitFramework/framework/nunit.framework-" + suffix +".csproj", configuration);
			BuildProject("src/NUnitFramework/nunitlite/nunitlite-" + suffix +".csproj", configuration);
			BuildProject("src/NUnitFramework/mock-assembly/mock-assembly-" + suffix +".csproj", configuration);
			BuildProject("src/NUnitFramework/testdata/nunit.testdata-" + suffix +".csproj", configuration);
			BuildProject("src/NUnitFramework/slow-tests/slow-nunit-tests-" + suffix +".csproj", configuration);
			BuildProject("src/NUnitFramework/tests/nunit.framework.tests-" + suffix +".csproj", configuration);
			BuildProject("src/NUnitFramework/nunitlite.tests/nunitlite.tests-" + suffix +".csproj", configuration);
			BuildProject("src/NUnitFramework/nunitlite-runner/nunitlite-runner-" + suffix + ".csproj", configuration);
			break;

		case "portable":
			BuildProject("src/NUnitFramework/framework/nunit.framework-portable.csproj", configuration);
			BuildProject("src/NUnitFramework/nunitlite/nunitlite-portable.csproj", configuration);
			BuildProject("src/NUnitFramework/mock-assembly/mock-assembly-portable.csproj", configuration);
			BuildProject("src/NUnitFramework/testdata/nunit.testdata-portable.csproj", configuration);
			BuildProject("src/NUnitFramework/tests/nunit.framework.tests-portable.csproj", configuration);
			BuildProject("src/NUnitFramework/nunitlite.tests/nunitlite.tests-portable.csproj", configuration);
			BuildProject("src/NUnitFramework/nunitlite-runner/nunitlite-runner-portable.csproj", configuration);
			break;

		case "sl-5.0":
			BuildProject("src/NUnitFramework/framework/nunit.framework-sl-5.0.csproj", configuration, MSBuildPlatform.x86);
			BuildProject("src/NUnitFramework/nunitlite/nunitlite-sl-5.0.csproj", configuration, MSBuildPlatform.x86);
			BuildProject("src/NUnitFramework/mock-assembly/mock-assembly-sl-5.0.csproj", configuration, MSBuildPlatform.x86);
			BuildProject("src/NUnitFramework/testdata/nunit.testdata-sl-5.0.csproj", configuration, MSBuildPlatform.x86);
			BuildProject("src/NUnitFramework/tests/nunit.framework.tests-sl-5.0.csproj", configuration, MSBuildPlatform.x86);
			BuildProject("src/NUnitFramework/nunitlite.tests/nunitlite.tests-sl-5.0.csproj", configuration, MSBuildPlatform.x86);
			BuildProject("src/NUnitFramework/nunitlite-runner/nunitlite-runner-sl-5.0.csproj", configuration, MSBuildPlatform.x86);
			break;
	}
}

void BuildEngine(string configuration)
{
    BuildProject("./src/NUnitEngine/nunit.engine.api/nunit.engine.api.csproj", configuration);
    BuildProject("./src/NUnitEngine/nunit.engine/nunit.engine.csproj", configuration);
    BuildProject("./src/NUnitEngine/nunit-agent/nunit-agent.csproj", configuration);
    BuildProject("./src/NUnitEngine/nunit-agent/nunit-agent-x86.csproj", configuration);
    
    // Engine tests
    BuildProject("./src/NUnitEngine/nunit.engine.tests/nunit.engine.tests.csproj", configuration); 

    // Driver and tests
    if(IsRunningOnWindows())
    {
        BuildProject("./src/NUnitEngine/Portable/nunit.portable.agent/nunit.portable.agent.csproj", configuration);
        BuildProject("./src/NUnitEngine/Portable/nunit.portable.agent.tests/nunit.portable.agent.tests.csproj", configuration);
    }

    // Addins
    BuildProject("./src/NUnitEngine/Addins/nunit-project-loader/nunit-project-loader.csproj", configuration);  
    BuildProject("./src/NUnitEngine/Addins/vs-project-loader/vs-project-loader.csproj", configuration);  
    BuildProject("./src/NUnitEngine/Addins/nunit-v2-result-writer/nunit-v2-result-writer.csproj", configuration);
    BuildProject("./src/NUnitEngine/Addins/nunit.v2.driver/nunit.v2.driver.csproj", configuration);

    // Addin tests
    BuildProject("./src/NUnitEngine/Addins/addin-tests/addin-tests.csproj", configuration);
    BuildProject("./src/NUnitEngine/Addins/nunit.v2.driver.tests/nunit.v2.driver.tests.csproj", configuration);
}

void BuildConsole(string configuration)
{
    BuildProject("src/NUnitConsole/nunit3-console/nunit3-console.csproj", configuration);
    BuildProject("src/NUnitConsole/nunit3-console.tests/nunit3-console.tests.csproj", configuration);
}

void BuildProject(string projectPath, string configuration)
{
	BuildProject(projectPath, configuration, MSBuildPlatform.Automatic);
}

void BuildProject(string projectPath, string configuration, MSBuildPlatform buildPlatform)
{
    if(IsRunningOnWindows())
    {
        // Use MSBuild
        MSBuild(projectPath, new MSBuildSettings()
            .SetConfiguration(configuration)
			.SetMSBuildPlatform(buildPlatform)
            .SetVerbosity(Verbosity.Minimal)
            .SetNodeReuse(false)
        );
    }
    else
    {
        // Use XBuild
        XBuild(projectPath, new XBuildSettings()
            .WithTarget("Build")
            .WithProperty("Configuration", configuration)
            .SetVerbosity(Verbosity.Minimal)
        );
    }
}

void RunTest(FilePath exePath, DirectoryPath workingDir, string framework)
{
    int rc = StartProcess(
      MakeAbsolute(exePath),
      new ProcessSettings()
      {
          WorkingDirectory = workingDir
      });
        
    if (rc > 0)
        ErrorDetail.Add(string.Format("{0}: {1} tests failed",framework, rc));
    else if (rc < 0)
        ErrorDetail.Add(string.Format("{0} returned rc = {1}", exePath, rc));
}

void RunTest(FilePath exePath, DirectoryPath workingDir, string arguments, string framework)
{
    int rc = StartProcess(
      MakeAbsolute(exePath),
      new ProcessSettings()
      {
          Arguments = arguments,
          WorkingDirectory = workingDir
      });

    if (rc > 0)
        ErrorDetail.Add(string.Format("{0}: {1} tests failed",framework, rc));
    else if (rc < 0)
        ErrorDetail.Add(string.Format("{0} returned rc = {1}", exePath, rc));
}

void RunGitCommand(string arguments)
{
	StartProcess("git", new ProcessSettings()
	{
		Arguments = arguments
	});
}

//////////////////////////////////////////////////////////////////////
// TASK TARGETS
//////////////////////////////////////////////////////////////////////

Task("Build")
  .IsDependentOn("BuildAllFrameworks")
  .IsDependentOn("BuildEngine")
  .IsDependentOn("BuildConsole");
  
Task("Rebuild")
  .IsDependentOn("Clean")
	.IsDependentOn("Build");

Task("TestAll")
	.IsDependentOn("TestAllFrameworks")
	.IsDependentOn("TestEngine")
    .IsDependentOn("TestDriver")
	.IsDependentOn("TestAddins")
	.IsDependentOn("TestV2Driver")
	.IsDependentOn("TestConsole");

Task("Test")
	.IsDependentOn("TestFramework")
	.IsDependentOn("TestNUnitLite")
	.IsDependentOn("TestEngine")
    .IsDependentOn("TestDriver")
	.IsDependentOn("TestAddins")
	.IsDependentOn("TestV2Driver")
	.IsDependentOn("TestConsole");

Task("Package")
    .IsDependentOn("CheckForError")
	.IsDependentOn("PackageSource")
	.IsDependentOn("PackageZip")
	.IsDependentOn("PackageNuGet")
	.IsDependentOn("PackageMsi");

Task("Appveyor")
	.IsDependentOn("Build")
	.IsDependentOn("TestAll")
	.IsDependentOn("Package");

Task("Travis")
	.IsDependentOn("Build")
	.IsDependentOn("TestAll");

Task("Default")
    .IsDependentOn("Build"); // Rebuild?

//////////////////////////////////////////////////////////////////////
// EXECUTION
//////////////////////////////////////////////////////////////////////

RunTarget(target);<|MERGE_RESOLUTION|>--- conflicted
+++ resolved
@@ -174,7 +174,7 @@
     {
         ErrorDetail.Add(exception.Message);
     })
-    .Does(() =>
+	.Does(() =>
 	{
 		foreach(string runtime in AllFrameworks)
 		{
@@ -207,7 +207,7 @@
         {
             ErrorDetail.Add(exception.Message);
         })
-  .Does(() => 
+	.Does(() => 
 	{ 
 			if (framework == "sl-5.0")
 				RunTest(BIN_DIR + File(framework + "/" + NUNITLITE_RUNNER), BIN_DIR + "/" + framework, "nunitlite.tests.dll", framework);
@@ -253,11 +253,7 @@
         })
   .Does(() => 
 	{ 
-<<<<<<< HEAD
-		RunTest(NUNIT3_CONSOLE, BIN_DIR, V2_DRIVER_TESTS, "TestV2Driver");
-=======
-		RunTest(NUNIT3_CONSOLE, BIN_DIR, V2_PORTABLE_AGENT_TESTS);
->>>>>>> b5095dab
+		RunTest(NUNIT3_CONSOLE, BIN_DIR, V2_PORTABLE_AGENT_TESTS,"TestV2Driver");
 	});
 
 Task("TestConsole")
@@ -519,7 +515,7 @@
 Setup(() =>
 {
     // Executed BEFORE the first task.
-});
+	});
 
 Teardown(() =>
 {
@@ -586,7 +582,7 @@
     BuildProject("./src/NUnitEngine/nunit-agent/nunit-agent-x86.csproj", configuration);
     
     // Engine tests
-    BuildProject("./src/NUnitEngine/nunit.engine.tests/nunit.engine.tests.csproj", configuration); 
+    BuildProject("./src/NUnitEngine/nunit.engine.tests/nunit.engine.tests.csproj", configuration);  
 
     // Driver and tests
     if(IsRunningOnWindows())
@@ -639,35 +635,35 @@
         );
     }
 }
-
+ 
 void RunTest(FilePath exePath, DirectoryPath workingDir, string framework)
 {
-    int rc = StartProcess(
-      MakeAbsolute(exePath),
-      new ProcessSettings()
-      {
-          WorkingDirectory = workingDir
-      });
-        
-    if (rc > 0)
+	int rc = StartProcess(
+	  MakeAbsolute(exePath), 
+	  new ProcessSettings()
+	  {
+		  WorkingDirectory = workingDir
+	  });
+	  	  
+	if (rc > 0)
         ErrorDetail.Add(string.Format("{0}: {1} tests failed",framework, rc));
-    else if (rc < 0)
+	else if (rc < 0)
         ErrorDetail.Add(string.Format("{0} returned rc = {1}", exePath, rc));
 }
 
 void RunTest(FilePath exePath, DirectoryPath workingDir, string arguments, string framework)
 {
-    int rc = StartProcess(
-      MakeAbsolute(exePath),
-      new ProcessSettings()
-      {
-          Arguments = arguments,
-          WorkingDirectory = workingDir
-      });
-
-    if (rc > 0)
+	int rc = StartProcess(
+	  MakeAbsolute(exePath), 
+	  new ProcessSettings()
+	  {
+		  Arguments = arguments,
+		  WorkingDirectory = workingDir
+	  });
+	  
+	if (rc > 0)
         ErrorDetail.Add(string.Format("{0}: {1} tests failed",framework, rc));
-    else if (rc < 0)
+	else if (rc < 0)
         ErrorDetail.Add(string.Format("{0} returned rc = {1}", exePath, rc));
 }
 
