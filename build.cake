//////////////////////////////////////////////////////////////////////
// ARGUMENTS
//////////////////////////////////////////////////////////////////////
#tool nuget:?package=NUnit.ConsoleRunner&version=3.5.0

var target = Argument("target", "Default");
var configuration = Argument("configuration", "Debug");

//////////////////////////////////////////////////////////////////////
// SET ERROR LEVELS
//////////////////////////////////////////////////////////////////////

var ErrorDetail = new List<string>();

//////////////////////////////////////////////////////////////////////
// SET PACKAGE VERSION
//////////////////////////////////////////////////////////////////////

<<<<<<< HEAD
var version = "3.6.1";
=======
var version = "3.7.0";
>>>>>>> 5ffe387b
var modifier = "";

var isAppveyor = BuildSystem.IsRunningOnAppVeyor;
var dbgSuffix = configuration == "Debug" ? "-dbg" : "";
var packageVersion = version + modifier + dbgSuffix;

//////////////////////////////////////////////////////////////////////
// SUPPORTED FRAMEWORKS
//////////////////////////////////////////////////////////////////////

var WindowsFrameworks = new string[] {
    "net-4.5", "net-4.0", "net-3.5", "net-2.0", "netstandard16", "portable" };

var LinuxFrameworks = new string[] {
    "net-4.5", "net-4.0", "net-3.5", "net-2.0" };

var AllFrameworks = IsRunningOnWindows() ? WindowsFrameworks : LinuxFrameworks;

//////////////////////////////////////////////////////////////////////
// DEFINE RUN CONSTANTS
//////////////////////////////////////////////////////////////////////

var PROJECT_DIR = Context.Environment.WorkingDirectory.FullPath + "/";
var PACKAGE_DIR = PROJECT_DIR + "package/";
var BIN_DIR = PROJECT_DIR + "bin/" + configuration + "/";
var IMAGE_DIR = PROJECT_DIR + "images/";

var SOLUTION_FILE = IsRunningOnWindows()
    ? "./nunit.sln"
    : "./nunit.linux.sln";

// Package sources for nuget restore
var PACKAGE_SOURCE = new string[]
    {
        "https://www.nuget.org/api/v2",
        "https://www.myget.org/F/nunit/api/v2"
    };

// Test Runners
var NUNITLITE_RUNNER = "nunitlite-runner.exe";

// Test Assemblies
var FRAMEWORK_TESTS = "nunit.framework.tests.dll";
var EXECUTABLE_NUNITLITE_TESTS = "nunitlite.tests.exe";

// Packages
var ZIP_PACKAGE = PACKAGE_DIR + "NUnit.Framework-" + packageVersion + ".zip";

bool isDotNetCoreInstalled = false;

var packages = new string[]{
    "src/NUnitFramework/framework/packages.config",
    "src/NUnitFramework/nunitlite/packages.config",
    "src/NUnitFramework/nunitlite.tests/packages.config",
    "src/NUnitFramework/testdata/packages.config",
    "src/NUnitFramework/tests/packages.config",
};

///////////////////////////////////////////////////////////////////////////////
// SETUP / TEARDOWN
///////////////////////////////////////////////////////////////////////////////

Setup(context =>
{
    Information("Building version {0} of NUnit.", packageVersion);

    isDotNetCoreInstalled = CheckIfDotNetCoreInstalled();
});

//////////////////////////////////////////////////////////////////////
// CLEAN
//////////////////////////////////////////////////////////////////////

Task("Clean")
    .Description("Deletes all files in the BIN directory")
    .Does(() =>
    {
        CleanDirectory(BIN_DIR);
    });


//////////////////////////////////////////////////////////////////////
// INITIALIZE FOR BUILD
//////////////////////////////////////////////////////////////////////

Task("InitializeBuild")
    .Description("Initializes the build")
    .Does(() =>
    {
        foreach(var package in packages)
        {
            Information("Restoring NuGet package " + package);
            NuGetRestore(package, new NuGetRestoreSettings
            {
                PackagesDirectory = "./packages/",
                Source = PACKAGE_SOURCE
            });
        }

        if(isDotNetCoreInstalled)
        {
            Information("Restoring .NET Core packages");
            StartProcess("dotnet", new ProcessSettings
            {
                Arguments = "restore"
            });
        }

        if (isAppveyor)
        {
            var tag = AppVeyor.Environment.Repository.Tag;

            if (tag.IsTag)
            {
                packageVersion = tag.Name;
            }
            else
            {
                var buildNumber = AppVeyor.Environment.Build.Number.ToString("00000");
                var branch = AppVeyor.Environment.Repository.Branch;
                var isPullRequest = AppVeyor.Environment.PullRequest.IsPullRequest;

                if (branch == "master" && !isPullRequest)
                {
                    packageVersion = version + "-dev-" + buildNumber + dbgSuffix;
                }
                else
                {
                    var suffix = "-ci-" + buildNumber + dbgSuffix;

                    if (isPullRequest)
                        suffix += "-pr-" + AppVeyor.Environment.PullRequest.Number;
                    else if (AppVeyor.Environment.Repository.Branch.StartsWith("release", StringComparison.OrdinalIgnoreCase))
                        suffix += "-pre-" + buildNumber;
                    else
                        suffix += "-" + branch;

                    // Nuget limits "special version part" to 20 chars. Add one for the hyphen.
                    if (suffix.Length > 21)
                        suffix = suffix.Substring(0, 21);

                    packageVersion = version + suffix;
                }
            }

            AppVeyor.UpdateBuildVersion(packageVersion);
        }
    });

//////////////////////////////////////////////////////////////////////
// BUILD FRAMEWORKS
//////////////////////////////////////////////////////////////////////

Task("Build45")
    .Description("Builds the .NET 4.5 version of the framework")
    .Does(() =>
    {
        BuildProject("src/NUnitFramework/framework/nunit.framework-4.5.csproj", configuration);
        BuildProject("src/NUnitFramework/nunitlite/nunitlite-4.5.csproj", configuration);
        BuildProject("src/NUnitFramework/mock-assembly/mock-assembly-4.5.csproj", configuration);
        BuildProject("src/NUnitFramework/testdata/nunit.testdata-4.5.csproj", configuration);
        BuildProject("src/NUnitFramework/slow-tests/slow-nunit-tests-4.5.csproj", configuration);
        BuildProject("src/NUnitFramework/tests/nunit.framework.tests-4.5.csproj", configuration);
        BuildProject("src/NUnitFramework/nunitlite.tests/nunitlite.tests-4.5.csproj", configuration);
        BuildProject("src/NUnitFramework/nunitlite-runner/nunitlite-runner-4.5.csproj", configuration);
    });

Task("Build40")
    .Description("Builds the .NET 4.0 version of the framework")
    .Does(() =>
    {
        BuildProject("src/NUnitFramework/framework/nunit.framework-4.0.csproj", configuration);
        BuildProject("src/NUnitFramework/nunitlite/nunitlite-4.0.csproj", configuration);
        BuildProject("src/NUnitFramework/mock-assembly/mock-assembly-4.0.csproj", configuration);
        BuildProject("src/NUnitFramework/testdata/nunit.testdata-4.0.csproj", configuration);
        BuildProject("src/NUnitFramework/slow-tests/slow-nunit-tests-4.0.csproj", configuration);
        BuildProject("src/NUnitFramework/tests/nunit.framework.tests-4.0.csproj", configuration);
        BuildProject("src/NUnitFramework/nunitlite.tests/nunitlite.tests-4.0.csproj", configuration);
        BuildProject("src/NUnitFramework/nunitlite-runner/nunitlite-runner-4.0.csproj", configuration);
    });

Task("Build35")
    .Description("Builds the .NET 3.5 version of the framework")
    .Does(() =>
    {
        BuildProject("src/NUnitFramework/framework/nunit.framework-3.5.csproj", configuration);
        BuildProject("src/NUnitFramework/nunitlite/nunitlite-3.5.csproj", configuration);
        BuildProject("src/NUnitFramework/mock-assembly/mock-assembly-3.5.csproj", configuration);
        BuildProject("src/NUnitFramework/testdata/nunit.testdata-3.5.csproj", configuration);
        BuildProject("src/NUnitFramework/slow-tests/slow-nunit-tests-3.5.csproj", configuration);
        BuildProject("src/NUnitFramework/tests/nunit.framework.tests-3.5.csproj", configuration);
        BuildProject("src/NUnitFramework/nunitlite.tests/nunitlite.tests-3.5.csproj", configuration);
        BuildProject("src/NUnitFramework/nunitlite-runner/nunitlite-runner-3.5.csproj", configuration);
    });

Task("Build20")
    .Description("Builds the .NET 2.0 version of the framework")
    .Does(() =>
    {
        BuildProject("src/NUnitFramework/framework/nunit.framework-2.0.csproj", configuration);
        BuildProject("src/NUnitFramework/nunitlite/nunitlite-2.0.csproj", configuration);
        BuildProject("src/NUnitFramework/mock-assembly/mock-assembly-2.0.csproj", configuration);
        BuildProject("src/NUnitFramework/testdata/nunit.testdata-2.0.csproj", configuration);
        BuildProject("src/NUnitFramework/slow-tests/slow-nunit-tests-2.0.csproj", configuration);
        BuildProject("src/NUnitFramework/tests/nunit.framework.tests-2.0.csproj", configuration);
        BuildProject("src/NUnitFramework/nunitlite.tests/nunitlite.tests-2.0.csproj", configuration);
        BuildProject("src/NUnitFramework/nunitlite-runner/nunitlite-runner-2.0.csproj", configuration);
    });

Task("BuildNetStandard")
    .Description("Builds the .NET Standard version of the framework")
    .WithCriteria(IsRunningOnWindows())
    .Does(() =>
    {
        if(!isDotNetCoreInstalled)
        {
            Warning(".NET Standard was not built because .NET Core SDK is not installed");
            return;
        }
        BuildProject("src/NUnitFramework/framework/nunit.framework-netstandard.csproj", configuration);
        BuildProject("src/NUnitFramework/nunitlite/nunitlite-netstandard.csproj", configuration);
        BuildProject("src/NUnitFramework/mock-assembly/mock-assembly-netstandard.csproj", configuration);
        BuildProject("src/NUnitFramework/testdata/nunit.testdata-netstandard.csproj", configuration);
        BuildProject("src/NUnitFramework/tests/nunit.framework.tests-netstandard.csproj", configuration);
        BuildProject("src/NUnitFramework/nunitlite.tests/nunitlite.tests-netstandard.csproj", configuration);
        BuildProject("src/NUnitFramework/nunitlite-runner/nunitlite-runner-netstandard.csproj", configuration);
    });

Task("BuildPortable")
    .Description("Builds the PCL version of the framework")
    .WithCriteria(IsRunningOnWindows())
    .Does(() =>
    {
        BuildProject("src/NUnitFramework/framework/nunit.framework-portable.csproj", configuration);
        BuildProject("src/NUnitFramework/nunitlite/nunitlite-portable.csproj", configuration);
        BuildProject("src/NUnitFramework/mock-assembly/mock-assembly-portable.csproj", configuration);
        BuildProject("src/NUnitFramework/testdata/nunit.testdata-portable.csproj", configuration);
        BuildProject("src/NUnitFramework/tests/nunit.framework.tests-portable.csproj", configuration);
        BuildProject("src/NUnitFramework/nunitlite.tests/nunitlite.tests-portable.csproj", configuration);
        BuildProject("src/NUnitFramework/nunitlite-runner/nunitlite-runner-portable.csproj", configuration);
    });

//////////////////////////////////////////////////////////////////////
// TEST
//////////////////////////////////////////////////////////////////////

Task("CheckForError")
    .Description("Checks for errors running the test suites")
    .Does(() => CheckForError(ref ErrorDetail));

//////////////////////////////////////////////////////////////////////
// TEST FRAMEWORK
//////////////////////////////////////////////////////////////////////

Task("Test45")
    .Description("Tests the .NET 4.5 version of the framework")
    .IsDependentOn("Build45")
    .OnError(exception => { ErrorDetail.Add(exception.Message); })
    .Does(() =>
    {
        var runtime = "net-4.5";
        var dir = BIN_DIR + runtime + "/";
        RunNUnitTests(dir, FRAMEWORK_TESTS, runtime, ref ErrorDetail);
        RunTest(dir + EXECUTABLE_NUNITLITE_TESTS, dir, runtime, ref ErrorDetail);
    });

Task("Test40")
    .Description("Tests the .NET 4.0 version of the framework")
    .IsDependentOn("Build40")
    .OnError(exception => { ErrorDetail.Add(exception.Message); })
    .Does(() =>
    {
        var runtime = "net-4.0";
        var dir = BIN_DIR + runtime + "/";
        RunNUnitTests(dir, FRAMEWORK_TESTS, runtime, ref ErrorDetail);
        RunTest(dir + EXECUTABLE_NUNITLITE_TESTS, dir, runtime, ref ErrorDetail);
    });

Task("Test35")
    .Description("Tests the .NET 3.5 version of the framework")
    .IsDependentOn("Build35")
    .OnError(exception => { ErrorDetail.Add(exception.Message); })
    .Does(() =>
    {
        var runtime = "net-3.5";
        var dir = BIN_DIR + runtime + "/";
        RunNUnitTests(dir, FRAMEWORK_TESTS, runtime, ref ErrorDetail);
        RunTest(dir + EXECUTABLE_NUNITLITE_TESTS, dir, runtime, ref ErrorDetail);
    });

Task("Test20")
    .Description("Tests the .NET 2.0 version of the framework")
    .IsDependentOn("Build20")
    .OnError(exception => { ErrorDetail.Add(exception.Message); })
    .Does(() =>
    {
        var runtime = "net-2.0";
        var dir = BIN_DIR + runtime + "/";
        RunNUnitTests(dir, FRAMEWORK_TESTS, runtime, ref ErrorDetail);
        RunTest(dir + EXECUTABLE_NUNITLITE_TESTS, dir, runtime, ref ErrorDetail);
    });

Task("TestNetStandard")
    .Description("Tests the .NET Standard version of the framework")
    .WithCriteria(IsRunningOnWindows())
    .IsDependentOn("BuildNetStandard")
    .OnError(exception => { ErrorDetail.Add(exception.Message); })
    .Does(() =>
    {
        if(!isDotNetCoreInstalled)
        {
            Warning(".NET Standard was not tested because .NET Core SDK is not installed");
            return;
        }
        var runtime = "netstandard16";
        var dir = BIN_DIR + runtime + "/";
        RunDotnetCoreTests(dir + NUNITLITE_RUNNER, dir, FRAMEWORK_TESTS, runtime, ref ErrorDetail);
        RunDotnetCoreTests(dir + EXECUTABLE_NUNITLITE_TESTS, dir, runtime, ref ErrorDetail);
    });

Task("TestPortable")
    .Description("Tests the PCL version of the framework")
    .WithCriteria(IsRunningOnWindows())
    .IsDependentOn("BuildPortable")
    .OnError(exception => { ErrorDetail.Add(exception.Message); })
    .Does(() =>
    {
        var runtime = "portable";
        var dir = BIN_DIR + runtime + "/";
        RunTest(dir + NUNITLITE_RUNNER, dir, FRAMEWORK_TESTS, runtime, ref ErrorDetail);
        RunTest(dir + EXECUTABLE_NUNITLITE_TESTS, dir, runtime, ref ErrorDetail);
    });

//////////////////////////////////////////////////////////////////////
// PACKAGE
//////////////////////////////////////////////////////////////////////

var RootFiles = new FilePath[]
{
    "LICENSE.txt",
    "NOTICES.txt",
    "CHANGES.txt"
};

// Not all of these are present in every framework
// The Microsoft and System assemblies are part of the BCL
// used by the .NET 4.0 framework. 4.0 tests will not run without them.
// NUnit.System.Linq is only present for the .NET 2.0 build.
var FrameworkFiles = new FilePath[]
{
    "mock-assembly.dll",
    "mock-assembly.exe",
    "nunit.framework.dll",
    "nunit.framework.xml",
    "NUnit.System.Linq.dll",
    "nunit.framework.tests.dll",
    "nunit.testdata.dll",
    "nunitlite.dll",
    "nunitlite.tests.exe",
    "nunitlite.tests.dll",
    "slow-nunit-tests.dll",
    "nunitlite-runner.exe",
    "Microsoft.Threading.Tasks.dll",
    "Microsoft.Threading.Tasks.Extensions.Desktop.dll",
    "Microsoft.Threading.Tasks.Extensions.dll",
    "System.IO.dll",
    "System.Runtime.dll",
    "System.Threading.Tasks.dll"
};

Task("CreateImage")
    .Description("Copies all files into the image directory")
    .Does(() =>
    {
        var currentImageDir = IMAGE_DIR + "NUnit-" + packageVersion + "/";
        var imageBinDir = currentImageDir + "bin/";

        CleanDirectory(currentImageDir);

        CopyFiles(RootFiles, currentImageDir);

        CreateDirectory(imageBinDir);
        Information("Created directory " + imageBinDir);

        foreach (var runtime in AllFrameworks)
        {
            var targetDir = imageBinDir + Directory(runtime);
            var sourceDir = BIN_DIR + Directory(runtime);
            CreateDirectory(targetDir);
            foreach (FilePath file in FrameworkFiles)
            {
                var sourcePath = sourceDir + "/" + file;
                if (FileExists(sourcePath))
                    CopyFileToDirectory(sourcePath, targetDir);
            }
        }
    });

Task("PackageFramework")
    .Description("Creates NuGet packages of the framework")
    .IsDependentOn("CreateImage")
    .Does(() =>
    {
        var currentImageDir = IMAGE_DIR + "NUnit-" + packageVersion + "/";

        CreateDirectory(PACKAGE_DIR);

        NuGetPack("nuget/framework/nunit.nuspec", new NuGetPackSettings()
        {
            Version = packageVersion,
            BasePath = currentImageDir,
            OutputDirectory = PACKAGE_DIR
        });

        NuGetPack("nuget/nunitlite/nunitlite.nuspec", new NuGetPackSettings()
        {
            Version = packageVersion,
            BasePath = currentImageDir,
            OutputDirectory = PACKAGE_DIR
        });
    });

Task("PackageZip")
    .Description("Creates a ZIP file of the framework")
    .IsDependentOn("CreateImage")
    .Does(() =>
    {
        CreateDirectory(PACKAGE_DIR);

        var currentImageDir = IMAGE_DIR + "NUnit-" + packageVersion + "/";

        var zipFiles =
            GetFiles(currentImageDir + "*.*") +
            GetFiles(currentImageDir + "bin/net-2.0/*.*") +
            GetFiles(currentImageDir + "bin/net-3.5/*.*") +
            GetFiles(currentImageDir + "bin/net-4.0/*.*") +
            GetFiles(currentImageDir + "bin/net-4.5/*.*") +
            GetFiles(currentImageDir + "bin/netstandard16/*.*") +
            GetFiles(currentImageDir + "bin/portable/*.*");
        Zip(currentImageDir, File(ZIP_PACKAGE), zipFiles);
    });

//////////////////////////////////////////////////////////////////////
// UPLOAD ARTIFACTS
//////////////////////////////////////////////////////////////////////

Task("UploadArtifacts")
    .Description("Uploads artifacts to AppVeyor")
    .IsDependentOn("Package")
    .Does(() =>
    {
        UploadArtifacts(PACKAGE_DIR, "*.nupkg");
        UploadArtifacts(PACKAGE_DIR, "*.zip");
    });

//////////////////////////////////////////////////////////////////////
// SETUP AND TEARDOWN TASKS
//////////////////////////////////////////////////////////////////////

Teardown(context => CheckForError(ref ErrorDetail));

//////////////////////////////////////////////////////////////////////
// HELPER METHODS - GENERAL
//////////////////////////////////////////////////////////////////////

bool CheckIfDotNetCoreInstalled()
{
    try
    {
        Information("Checking if .NET Core SDK is installed");
        StartProcess("dotnet", new ProcessSettings
        {
            Arguments = "--version"
        });
    }
    catch(Exception)
    {
        Warning(".NET Core SDK is not installed. It can be installed from https://www.microsoft.com/net/core");
        return false;
    }
    return true;
}

void RunGitCommand(string arguments)
{
    StartProcess("git", new ProcessSettings()
    {
        Arguments = arguments
    });
}

void UploadArtifacts(string packageDir, string searchPattern)
{
    foreach(var zip in System.IO.Directory.GetFiles(packageDir, searchPattern))
        AppVeyor.UploadArtifact(zip);
}

void CheckForError(ref List<string> errorDetail)
{
    if(errorDetail.Count != 0)
    {
        var copyError = new List<string>();
        copyError = errorDetail.Select(s => s).ToList();
        errorDetail.Clear();
        throw new Exception("One or more unit tests failed, breaking the build.\n"
                              + copyError.Aggregate((x,y) => x + "\n" + y));
    }
}

//////////////////////////////////////////////////////////////////////
// HELPER METHODS - BUILD
//////////////////////////////////////////////////////////////////////

void BuildProject(string projectPath, string configuration)
{
    DotNetBuild(projectPath, settings =>
        settings.SetConfiguration(configuration)
        .SetVerbosity(Verbosity.Minimal)
        .WithTarget("Build")
        .WithProperty("NodeReuse", "false")
		.WithProperty("Platform", "AnyCPU"));
}

//////////////////////////////////////////////////////////////////////
// HELPER METHODS - TEST
//////////////////////////////////////////////////////////////////////

void RunNUnitTests(DirectoryPath workingDir, string testAssembly, string framework, ref List<string> errorDetail)
{
    try
    {
        var path = workingDir.CombineWithFilePath(new FilePath(testAssembly));
        var settings = new NUnit3Settings();
        if(!IsRunningOnWindows())
            settings.Process = NUnit3ProcessOption.InProcess;
        NUnit3(path.ToString(), settings);
    }
    catch(CakeException ce)
    {
        errorDetail.Add(string.Format("{0}: {1}", framework, ce.Message));
    }
}

void RunTest(FilePath exePath, DirectoryPath workingDir, string framework, ref List<string> errorDetail)
{
    RunTest(exePath, workingDir, null, framework, ref errorDetail);
}

void RunTest(FilePath exePath, DirectoryPath workingDir, string arguments, string framework, ref List<string> errorDetail)
{
    int rc = StartProcess(
        MakeAbsolute(exePath),
        new ProcessSettings()
        {
            Arguments = arguments,
            WorkingDirectory = workingDir
        });

    if (rc > 0)
        errorDetail.Add(string.Format("{0}: {1} tests failed", framework, rc));
    else if (rc < 0)
        errorDetail.Add(string.Format("{0} returned rc = {1}", exePath, rc));
}

void RunDotnetCoreTests(FilePath exePath, DirectoryPath workingDir, string framework, ref List<string> errorDetail)
{
    RunDotnetCoreTests(exePath, workingDir, null, framework, ref errorDetail);
}

void RunDotnetCoreTests(FilePath exePath, DirectoryPath workingDir, string arguments, string framework, ref List<string> errorDetail)
{
    int rc = StartProcess(
        "dotnet",
        new ProcessSettings()
        {
            Arguments = exePath + " " + arguments,
            WorkingDirectory = workingDir
        });

    if (rc > 0)
        errorDetail.Add(string.Format("{0}: {1} tests failed", framework, rc));
    else if (rc < 0)
        errorDetail.Add(string.Format("{0} returned rc = {1}", exePath, rc));
}

//////////////////////////////////////////////////////////////////////
// TASK TARGETS
//////////////////////////////////////////////////////////////////////

Task("Rebuild")
    .Description("Rebuilds all versions of the framework")
    .IsDependentOn("Clean")
    .IsDependentOn("Build");

Task("Build")
    .Description("Builds all versions of the framework")
    .IsDependentOn("InitializeBuild")
    .IsDependentOn("Build45")
    .IsDependentOn("Build40")
    .IsDependentOn("Build35")
    .IsDependentOn("Build20")
    .IsDependentOn("BuildNetStandard")
// NOTE: The following tasks use Criteria and will be skipped on Linux
    .IsDependentOn("BuildPortable");

Task("Test")
    .Description("Builds and tests all versions of the framework")
    .IsDependentOn("Build")
    .IsDependentOn("Test45")
    .IsDependentOn("Test40")
    .IsDependentOn("Test35")
    .IsDependentOn("Test20")
    .IsDependentOn("TestNetStandard")
// NOTE: The following tasks use Criteria and will be skipped on Linux
    .IsDependentOn("TestPortable");

Task("Package")
    .Description("Packages all versions of the framework")
    .IsDependentOn("CheckForError")
    .IsDependentOn("PackageFramework")
    .IsDependentOn("PackageZip");

Task("Appveyor")
    .Description("Builds, tests and packages on AppVeyor")
    .IsDependentOn("Build")
    .IsDependentOn("Test")
    .IsDependentOn("Package")
    .IsDependentOn("UploadArtifacts");

Task("Travis")
    .Description("Builds and tests on Travis")
    .IsDependentOn("Build")
    .IsDependentOn("Test");

Task("Default")
    .Description("Builds all versions of the framework")
    .IsDependentOn("Build");

//////////////////////////////////////////////////////////////////////
// EXECUTION
//////////////////////////////////////////////////////////////////////

RunTarget(target);<|MERGE_RESOLUTION|>--- conflicted
+++ resolved
@@ -16,11 +16,7 @@
 // SET PACKAGE VERSION
 //////////////////////////////////////////////////////////////////////
 
-<<<<<<< HEAD
-var version = "3.6.1";
-=======
 var version = "3.7.0";
->>>>>>> 5ffe387b
 var modifier = "";
 
 var isAppveyor = BuildSystem.IsRunningOnAppVeyor;
