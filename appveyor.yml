--- conflicted
+++ resolved
@@ -1,14 +1,4 @@
 image: Visual Studio 2019
-
-<<<<<<< HEAD
-install:
-  - ps: Invoke-WebRequest 'https://dot.net/v1/dotnet-install.ps1' -OutFile 'dotnet-install.ps1'
-  - ps: .\dotnet-install.ps1 -Version 5.0.101
-=======
-branches:
-  except:
-    - /travis-.*/
->>>>>>> e76f70e4
 
 build_script:
   - ps: .\build.ps1 -Target "Appveyor" -Configuration "Release"
